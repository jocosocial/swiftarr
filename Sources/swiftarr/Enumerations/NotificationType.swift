import Redis
import Vapor

/// A type of event that can change the value of the global notification handler's `UserNotificationData` result.
///
/// When certain database-mutating events occur, the notification bookkeeping methods need to be called to keep our
/// cached notification counts up to date. The notification counts themselves are database-denormalizing, but they're a cache
/// intended to improve the performance of the global notification method.
///
/// How notifications are stored in Redis:
/// - Announcements: `ActiveAnnouncementIDs` holds announcement IDs for all active announcements, Its updated frequently
/// 	to catch expiring announcements.
/// - Mentions: Fields `twarrtMention` and `forumMention` in hash-valued key `NotificationHash-\(userID)` hold the total
/// 	number of @mentions for each user--this should be equal to the # of results a text search for `@<username>` will return. Counts are
/// 	updated on each post, post edit, and post deletion.
/// - Alertwords: All alertwords by all users are kept in a sorted set keyed by `alertwords`. The value for each entry in the set is the number of users
/// 	watching on that alertword. When someone posts, we get all fields in `alertwords` with values > 0. We then intersect the words in the post
/// 	with the words from alertwords. For any words in the intersection, we get the set-valued key `alertwordusers-\(word)` to get the set of
/// 	users watching on that particular word. We then increment the count of the field `alertwordTweet-\(word)` in key `NotificationHash-\(userID)`.
/// - Fez Posts/Seamails: When a post is created, we increment a field named with the fezzes' ID in the `UnreadFezzes-\(userID)` or `UnreadSeamails-\(userID)` key.
/// 	When a post is deleted, we decrement the same field, only for users that haven't seen the post (their unseen count is less than how far back the deleted post is).
/// - Next Event Time: Every time an event is followed/unfollowed, we calculate the time of the next event in the followed list, storing that in the `nextFollowedEventTime` field
/// 	in `NotificationHash-\(userID)`.
///
/// How notifications are marked 'viewed' in Redis:
/// - Announcements:  Each user stores the # of their highest-read announcement in the `announcement` field of the hash-valued key `NotificationHash-\(userID)`.
/// 	The number of announcements with IDs > the highest-read announceemnt are 'new' to that user. This means an announceement could appear and then expire unseen
/// 	by a user, and their unseen count would continue to be correct.
/// - Mentions: The # of mentions the user has viewed are stored in `twarrtMention_viewed` in the `NotificationHash-\(userID)` key, and set equal
/// 	to the relevant @mention count when a user's own mentions are viewed (that is, twarrts/posts are requested with a query of `mentionSelf` or similar).
/// - Alertwords: Similar to Mentions; the # of alertword hits that have been viewed is stored in `alertwordTweet-\(word)_viewed`. The difference between this
/// 	field and `alertwordTweet-\(word)` equals the number of new, unseen alertword hits. The `_viewed` field is set equal to the count field upon viewing hits.
/// - Fez Posts: When the fez is viewed (more corectly, the getSingleFez api call is made), we set the # of unseen posts for the fez to 0.
/// - Next Event Time: Never gets deleted, but can get expired when the current time is > the event time.
///
enum NotificationType {
	/// An app-wide announcement. Associated value is the ID of the announcement.
	case announcement(Int)
	/// A new message posted to a fez. Associated value is the ID of the fez. (NOT the id of the new message).
	case fezUnreadMsg(UUID)
	/// A new message posted to a fez. Associated value is the ID of the fez. (NOT the id of the new message).
	case seamailUnreadMsg(UUID)
	/// A twarrt has been posted that contained a word that a user was alerting on. Associated value is a tuple. First is the alert word that matched.
	/// Second is the twarrt id. Could also happen if an existing twarrt was edited, and the edit adds the alert word to the text.
	case alertwordTwarrt(String, Int)
	/// A new forum post that contains a word that a user was alerting on. Associated value is a tuple. First is the alert word that matched.
	/// Second is the post ID. Could also happen if an existing post was edited, and the edit adds the alert word to the text.
	case alertwordPost(String, Int)
	/// A new or edited twarrt that now @mentions a user. Associated value is the twarrt ID.
	case twarrtMention(Int)
	/// A new or edited forum post that now @mentions a user. Associated value is the post ID.
	case forumMention(Int)
	/// A new or edited forum post that now @mentions @moderator. Associated value is the post ID.
	case moderatorForumMention(Int)
	/// A new or edited forum post that now @mentions @twitarrteam. Associated value is the post ID.
	case twitarrTeamForumMention(Int)
	/// An upcoming event that the user has followed.
	case nextFollowedEventTime(Date?, UUID?)
<<<<<<< HEAD
	/// An event the user is following is about to start.
	case followedEventStarting(UUID)
	/// An upcoming LFG that the user has joined.
	case nextJoinedLFGTime(Date?, UUID?)
	/// An LFG the user is joined is about to start.
	case joinedLFGStarting(UUID)
=======
	/// A Micro Karaoke song the user contributed to is ready for viewing. Associated value is song ID
	case microKaraokeSongReady(Int)
>>>>>>> bcc568ef

	/// Returns the hash field name used to store info about this notification type in Redis.
	func redisFieldName() -> String {
		switch self {
		case .announcement: return "announcement"
		case .fezUnreadMsg(let msgID): return msgID.uuidString
		case .seamailUnreadMsg(let msgID): return msgID.uuidString
		case .alertwordTwarrt(let str, _): return "alertwordTweet-\(str)"
		case .alertwordPost(let str, _): return "alertwordPost-\(str)"
		case .twarrtMention: return "twarrtMention"
		case .forumMention: return "forumMention"
		case .moderatorForumMention: return "moderatorForumMention"
		case .twitarrTeamForumMention: return "twitarrTeamForumMention"
		case .nextFollowedEventTime: return "nextFollowedEventTime"
<<<<<<< HEAD
		case .followedEventStarting: return "followedEventStarting"
		case .nextJoinedLFGTime: return "nextJoinedLFGTime"
		case .joinedLFGStarting: return "joinedLFGStarting"
=======
		case .microKaraokeSongReady: return "microKaraokeSongReady"
>>>>>>> bcc568ef
		}
	}

	/// Some notification types store both 'current counts' and 'viewed counts'. Thie builds the Redis field name for the viewed counts.
	func redisViewedFieldName() -> String {
		return redisFieldName() + "_viewed"
	}

	/// Returns the Redis Key used to store info about this notification type in Redis.
	func redisKeyName(userID: UUID) -> RedisKey {
		switch self {
		case .announcement: return "NotificationHash-\(userID)"
		case .fezUnreadMsg: return "UnreadFezzes-\(userID)"
		case .seamailUnreadMsg: return "UnreadSeamails-\(userID)"
		case .alertwordTwarrt: return "NotificationHash-\(userID)"
		case .alertwordPost: return "NotificationHash-\(userID)"
		case .twarrtMention: return "NotificationHash-\(userID)"
		case .forumMention: return "NotificationHash-\(userID)"
		case .moderatorForumMention: return "NotificationHash-\(userID)"
		case .twitarrTeamForumMention: return "NotificationHash-\(userID)"
		case .nextFollowedEventTime: return "NotificationHash-\(userID)"
<<<<<<< HEAD
		case .followedEventStarting: return "NotificationHash-\(userID)"
		case .nextJoinedLFGTime: return "NotificationHash-\(userID)"
		case .joinedLFGStarting: return "NotificationHash-\(userID)"
=======
		case .microKaraokeSongReady: return "NotificationHash-\(userID)"
>>>>>>> bcc568ef
		}
	}

	/// The global notificaiton method pulls all the notification data out of this key and builds its data transfer struct from it.
	static func redisHashKeyForUser(_ userID: UUID) -> RedisKey {
		return "NotificationHash-\(userID)"
	}

	/// A shortcut method to get the RedisKey to use to store notification data about a fez.
	static func redisKeyForFez(_ fez: FriendlyFez, userID: UUID) throws -> RedisKey {
		return try [.open, .closed].contains(fez.fezType)
			? NotificationType.seamailUnreadMsg(fez.requireID()).redisKeyName(userID: userID)
			: NotificationType.fezUnreadMsg(fez.requireID()).redisKeyName(userID: userID)
	}

	func objectID() -> String {
		switch self {
		case .announcement(let id): return String(id)
		case .fezUnreadMsg(let uuid): return String(uuid)
		case .seamailUnreadMsg(let uuid): return String(uuid)
		case .alertwordTwarrt(_, let id): return String(id)
		case .alertwordPost(_, let id): return String(id)
		case .twarrtMention(let id): return String(id)
		case .forumMention(let id): return String(id)
		case .moderatorForumMention(let id): return String(id)
		case .twitarrTeamForumMention(let id): return String(id)
		case .nextFollowedEventTime(_, let uuid): return uuid != nil ? String(uuid!) : ""
<<<<<<< HEAD
		case .followedEventStarting(let id): return String(id)
		case .nextJoinedLFGTime(_, let uuid): return uuid != nil ? String(uuid!) : ""
		case .joinedLFGStarting(let id): return String(id)
=======
		case .microKaraokeSongReady(let songID): return String(songID)
>>>>>>> bcc568ef
		}
	}
}<|MERGE_RESOLUTION|>--- conflicted
+++ resolved
@@ -56,17 +56,14 @@
 	case twitarrTeamForumMention(Int)
 	/// An upcoming event that the user has followed.
 	case nextFollowedEventTime(Date?, UUID?)
-<<<<<<< HEAD
 	/// An event the user is following is about to start.
 	case followedEventStarting(UUID)
 	/// An upcoming LFG that the user has joined.
 	case nextJoinedLFGTime(Date?, UUID?)
 	/// An LFG the user is joined is about to start.
 	case joinedLFGStarting(UUID)
-=======
 	/// A Micro Karaoke song the user contributed to is ready for viewing. Associated value is song ID
 	case microKaraokeSongReady(Int)
->>>>>>> bcc568ef
 
 	/// Returns the hash field name used to store info about this notification type in Redis.
 	func redisFieldName() -> String {
@@ -81,13 +78,10 @@
 		case .moderatorForumMention: return "moderatorForumMention"
 		case .twitarrTeamForumMention: return "twitarrTeamForumMention"
 		case .nextFollowedEventTime: return "nextFollowedEventTime"
-<<<<<<< HEAD
 		case .followedEventStarting: return "followedEventStarting"
 		case .nextJoinedLFGTime: return "nextJoinedLFGTime"
 		case .joinedLFGStarting: return "joinedLFGStarting"
-=======
 		case .microKaraokeSongReady: return "microKaraokeSongReady"
->>>>>>> bcc568ef
 		}
 	}
 
@@ -109,13 +103,10 @@
 		case .moderatorForumMention: return "NotificationHash-\(userID)"
 		case .twitarrTeamForumMention: return "NotificationHash-\(userID)"
 		case .nextFollowedEventTime: return "NotificationHash-\(userID)"
-<<<<<<< HEAD
 		case .followedEventStarting: return "NotificationHash-\(userID)"
 		case .nextJoinedLFGTime: return "NotificationHash-\(userID)"
 		case .joinedLFGStarting: return "NotificationHash-\(userID)"
-=======
 		case .microKaraokeSongReady: return "NotificationHash-\(userID)"
->>>>>>> bcc568ef
 		}
 	}
 
@@ -143,13 +134,10 @@
 		case .moderatorForumMention(let id): return String(id)
 		case .twitarrTeamForumMention(let id): return String(id)
 		case .nextFollowedEventTime(_, let uuid): return uuid != nil ? String(uuid!) : ""
-<<<<<<< HEAD
 		case .followedEventStarting(let id): return String(id)
 		case .nextJoinedLFGTime(_, let uuid): return uuid != nil ? String(uuid!) : ""
 		case .joinedLFGStarting(let id): return String(id)
-=======
 		case .microKaraokeSongReady(let songID): return String(songID)
->>>>>>> bcc568ef
 		}
 	}
 }