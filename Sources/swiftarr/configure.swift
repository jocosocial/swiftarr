--- conflicted
+++ resolved
@@ -665,11 +665,8 @@
 		app.migrations.add(RenameWhereAndWhen(), to: .psql)
 		app.migrations.add(AddFoodDrinkCategory(), to: .psql)
 		app.migrations.add(CreateMicroKaraokeUser(), to: .psql)
-<<<<<<< HEAD
+		app.migrations.add(StreamPhotoSchemaV2(), to: .psql)
 		app.migrations.add(CreatePersonalEventSchema(), to: .psql)
-=======
-		app.migrations.add(StreamPhotoSchemaV2(), to: .psql)
->>>>>>> 76371a6a
 	}
 
 	// Perform several sanity checks to verify that we can access the dbs and resource files that we need.
