--- conflicted
+++ resolved
@@ -182,17 +182,7 @@
 				)
 
 			case .chatUnreadMsg(let msgID, let chatType):
-<<<<<<< HEAD
-				stateChangeUsers = bookkeepNewChatMessage(
-					req: req,
-					msgID: msgID,
-					chatType: chatType,
-					users: users,
-					group: &group
-				)
-=======
 				stateChangeUsers = bookkeepNewChatMessage(req: req, msgID: msgID, chatType: chatType, users: users, group: &group, creatorID: creatorID)
->>>>>>> 80ff0787
 
 			case .nextFollowedEventTime(let date, let id):
 				for userID in users {
@@ -290,18 +280,8 @@
 		return updateCountsUsers
 	}
 
-<<<<<<< HEAD
-	func bookkeepNewChatMessage(
-		req: Request,
-		msgID: UUID,
-		chatType: FezType,
-		users: [UUID],
-		group: inout ThrowingTaskGroup<Void, Error>
-	) -> [UUID] {
-=======
 	func bookkeepNewChatMessage(req: Request, msgID: UUID, chatType: FezType, users: [UUID],
 			group: inout ThrowingTaskGroup<Void, Error>, creatorID: UUID? = nil) -> [UUID] {
->>>>>>> 80ff0787
 		var updateCountsUsers = users
 		// For seamail msgs with "moderator" or "TwitarrTeam" in the memberlist, add all team members to the
 		// update counts list. This is so all team members have individual read counts.
@@ -327,14 +307,9 @@
 			}
 		}
 		// Users who aren't "moderator" and are in the thread see it as a normal thread.
-<<<<<<< HEAD
 		let inbox = MailInbox.mailboxForChatType(type: chatType)
-		for userID in users {
-=======
-		let inbox = Request.Redis.MailInbox.mailboxForChatType(type: chatType)
 		let actualUsers = users.filter({ $0 != creatorID })
 		for userID in actualUsers {
->>>>>>> 80ff0787
 			group.addTask { try await req.redis.newUnreadMessage(chatID: msgID, userID: userID, inbox: inbox) }
 		}
 		return updateCountsUsers
