import FluentSQL
import Redis
import Vapor

// only API routes should use the RoutesBuilder extensions. Site routes have different requirements.
extension RoutesBuilder {
	/// Adds Flexible Auth to a route. This route can be accessed without a token (while not logged in), but `req.auth.get(User.self)` will still
	/// return a user if one is logged in. Route handlers for these routes should not call `req.auth.require(User.self)`. A route with no auth
	/// middleware will not auth any user and `.get(User.self)` will always return nil. The Basic and Token auth groups will throw an error if
	/// no user gets authenticated (specifically:` User.guardMiddleware` throws).
	///
	/// So, use this auth group for routes that can be accessed while not logged in, but which provide more (or different) data when a logged-in user
	/// accesses the route.
	func addFlexAuth() -> RoutesBuilder {
		return self.grouped([UserCacheData.TokenAuthenticator()])
	}

	/// For routes that require HTTP Basic Auth. Tokens won't work. Generally, this is only for the login route.
	func addBasicAuthRequirement() -> RoutesBuilder {
		return self.grouped([
			UserCacheData.BasicAuth(),
			MinUserAccessLevelMiddleware(requireAuth: true),
		])
	}

	/// For routes that require a logged-in user. Applying this auth group to a route will make requests that don't have a valid token fail with a HTTP 401 error.
	func addTokenAuthRequirement() -> RoutesBuilder {
		return self.grouped([
			UserCacheData.TokenAuthenticator(),
			UserCacheData.guardMiddleware(throwing: Abort(.unauthorized, reason: "User not authenticated.")),
		])
	}

	func flexRoutes(feature: SwiftarrFeature? = nil, path: PathComponent...) -> RoutesBuilder {
		var builder = self.addFlexAuth().grouped(path)
			.grouped([
				UserCacheData.TokenAuthenticator(),
				MinUserAccessLevelMiddleware(requireAuth: false),
			])
		if let feature = feature {
			builder = builder.grouped(DisabledAPISectionMiddleware(feature: feature))
		}
		return builder
	}

	func tokenRoutes(feature: SwiftarrFeature? = nil, minAccess: UserAccessLevel = .banned, path: PathComponent...)
		-> RoutesBuilder
	{
		var builder = self.grouped(path)
			.grouped([
				UserCacheData.TokenAuthenticator(),
				MinUserAccessLevelMiddleware(requireAuth: true, requireAccessLevel: minAccess),
			])
		if let feature = feature {
			builder = builder.grouped(DisabledAPISectionMiddleware(feature: feature))
		}
		return builder
	}
}

protocol APIRouteCollection: APICollection {
	func registerRoutes(_ app: Application) throws
}

extension APIRouteCollection {

	var categoryIDParam: PathComponent { PathComponent(":category_id") }
	var twarrtIDParam: PathComponent { PathComponent(":twarrt_id") }
	var forumIDParam: PathComponent { PathComponent(":forum_id") }
	var postIDParam: PathComponent { PathComponent(":post_id") }
	var fezIDParam: PathComponent { PathComponent(":fez_id") }
	var fezPostIDParam: PathComponent { PathComponent(":fezPost_id") }
	var userIDParam: PathComponent { PathComponent(":user_id") }
	var eventIDParam: PathComponent { PathComponent(":event_id") }
	var reportIDParam: PathComponent { PathComponent(":report_id") }
	var modStateParam: PathComponent { PathComponent(":mod_state") }
	var announcementIDParam: PathComponent { PathComponent(":announcement_id") }
	var alertwordParam: PathComponent { PathComponent(":alert_word") }
	var mutewordParam: PathComponent { PathComponent(":mute_word") }
	var searchStringParam: PathComponent { PathComponent(":search_string") }
	var dailyThemeIDParam: PathComponent { PathComponent(":daily_theme_id") }
	var accessLevelParam: PathComponent { PathComponent(":access_level") }
	var boardgameIDParam: PathComponent { PathComponent(":boardgame_id") }
	var songIDParam: PathComponent { PathComponent(":karaoke_song+id") }
	var mkSongIDParam: PathComponent { PathComponent(":micro_karaoke_song_id") }
	var mkSnippetIDParam: PathComponent { PathComponent(":micro_karaoke_snippet_id") }
	var userRoleParam: PathComponent { PathComponent(":user_role") }
	var phonecallParam: PathComponent { PathComponent(":phone_call") }
	var scheduleLogIDParam: PathComponent { PathComponent(":schedule_log_id") }
	var filenameParam: PathComponent { PathComponent(":filename") }
	var imageFilenameParam: PathComponent { PathComponent(":image_filename") }
	var streamPhotoIDParam: PathComponent { PathComponent(":stream_photoID") }
	var performerIDParam: PathComponent { PathComponent(":performer_id") }
	var personalEventIDParam: PathComponent { PathComponent(":personal_event_id") }

	/// Transforms a string that might represent a date (either a `Double` or an ISO 8601
	/// representation) into a `Date`, if possible.
	///
	/// - Note: The representation is expected to be either a string literal `Double`, or a
	///   string in UTC `yyyy-MM-dd'T'HH:mm:ssZ` format.
	///
	/// - Parameter string: The string to be transformed.
	/// - Returns: A `Date` if the conversion was successful, otherwise `nil`.
	static func dateFromParameter(string: String) -> Date? {
		var date: Date?
		if let timeInterval = TimeInterval(string) {
			date = Date(timeIntervalSince1970: timeInterval)
		}
		else {
			if #available(OSX 10.13, *) {
				if let msDate = string.iso8601ms {
					date = msDate
					//				if let dateFromISO8601ms = ISO8601DateFormatter().date(from: string) {
					//					date = dateFromISO8601ms
				}
			}
			else {
				let dateFormatter = DateFormatter()
				dateFormatter.dateFormat = "yyyy-MM-dd'T'HH:mm:ss.SSSXXXXX"
				dateFormatter.locale = Locale(identifier: "en_US_POSIX")
				dateFormatter.timeZone = TimeZone(secondsFromGMT: 0)
				if let dateFromDateFormatter = dateFormatter.date(from: string) {
					date = dateFromDateFormatter
				}
			}
		}
		return date
	}

	// MARK: - Guards
	// Throws an error if the given user is a 'special' account that cannot have its username or userAccessLevel changed.
	func guardNotSpecialAccount(_ targetUser: User) throws {
		guard targetUser.username != "moderator" else {
			throw Abort(.badRequest, reason: "Cannot change name or access level of @moderator account.")
		}
		guard targetUser.username != "TwitarrTeam" else {
			throw Abort(.badRequest, reason: "Cannot change name or  access level of @TwitarrTeam account.")
		}
		guard targetUser.username != "THO" else {
			throw Abort(.badRequest, reason: "Cannot change name or  access level of @THO account.")
		}
		guard targetUser.username != "admin" else {
			throw Abort(.badRequest, reason: "Cannot change name or  access level of @admin account.")
		}
		// Can't change access level of Clients
		guard targetUser.accessLevel != .client else {
			throw Abort(.badRequest, reason: "Cannot change name or  access level of Client accounts.")
		}
	}

	// MARK: - Notification Management

	// When an event happens that could change notification counts for someone (e.g. a user posts a Twarrt with an @mention)
	// call this method to do the notification bookkeeping.
	//
	// The users array should be pre-filtered to include only those who can actually see the new content (that is, not
	// blocking or muting it, or not in the group that receives the content).
	//
	// Adding a new notification will also send out an update to all relevant users who are listening on notification sockets.
	func addNotifications(users: [UUID], type: NotificationType, info: String, on req: Request) async throws {
		try await withThrowingTaskGroup(of: Void.self) { group -> Void in
			var forwardToSockets = true
			// Members of `users` get push notifications
			// `stateChangeUsers` includes users that had their notification counts change, but don't send push notifications
			var stateChangeUsers = users
			switch type {
			case .announcement:
				// Force cache of active announcementIDs to get rebuilt
				group.addTask { try await req.redis.resetActiveAnnouncementIDs() }

			case .addedToChat(let msgID, let chatType):
				stateChangeUsers = bookkeepUserAddedToChat(
					req: req,
					msgID: msgID,
					chatType: chatType,
					users: users,
					group: &group
				)

			case .chatUnreadMsg(let msgID, let chatType):
				stateChangeUsers = bookkeepNewChatMessage(
					req: req,
					msgID: msgID,
					chatType: chatType,
					users: users,
					group: &group
				)

			case .nextFollowedEventTime(let date, let id):
				for userID in users {
					group.addTask {
						try await req.redis.setNextEventInUserHash(date: date, eventID: id, userID: userID)
					}
				}
				forwardToSockets = false
			case .nextJoinedLFGTime(let date, let id):
				for userID in users {
					group.addTask {
						try await req.redis.setNextLFGInUserHash(date: date, lfgID: id, userID: userID)
					}
				}
				forwardToSockets = false
			case .alertwordTwarrt(let alertword, _):
				for userID in users {
					group.addTask {
						try await req.redis.incrementAlertwordTwarrtInUserHash(word: alertword, userID: userID)
					}
				}
			case .alertwordPost(let alertword, _):
				for userID in users {
					group.addTask {
						try await req.redis.incrementAlertwordPostInUserHash(word: alertword, userID: userID)
					}
				}
			case .twarrtMention(_):
				for userID in users {
					group.addTask { try await req.redis.incrementIntInUserHash(field: type, userID: userID) }
				}
			case .forumMention(_), .twitarrTeamForumMention(_), .moderatorForumMention(_):
				for userID in users {
					group.addTask { try await req.redis.incrementIntInUserHash(field: type, userID: userID) }
				}
			case .followedEventStarting(_), .joinedLFGStarting(_), .personalEventStarting(_), .chatCanceled(_):
				break
			case .microKaraokeSongReady(_):
				for userID in users {
					group.addTask { try await req.redis.incrementIntInUserHash(field: type, userID: userID) }
				}
			}

			if forwardToSockets {
				// Send a message to all involved users with open websockets.
				await req.application.notificationSockets.forwardToSockets(
					app: req.application,
					idList: users,
					type: type,
					info: info
				)
			}

			let stateChangeUsersCopy = stateChangeUsers
			group.addTask { try await req.redis.addUsersWithStateChange(stateChangeUsersCopy) }

			// I believe this line is required to let subtasks propagate thrown errors by rethrowing.
			for try await _ in group {}
		}
	}

	func bookkeepUserAddedToChat(
		req: Request,
		msgID: UUID,
		chatType: FezType,
		users: [UUID],
		group: inout ThrowingTaskGroup<Void, Error>
	) -> [UUID] {
		var updateCountsUsers = users
		// For seamail msgs with "moderator" or "TwitarrTeam" in the memberlist, add all team members to the
		// update counts list. This is so all team members have individual read counts.
		if let mod = req.userCache.getUser(username: "moderator"), users.contains(mod.userID) {
			let modList = req.userCache.allUsersWithAccessLevel(.moderator).map { $0.userID }
			updateCountsUsers.append(contentsOf: modList)
			for modUserID in modList {
				group.addTask {
					try await req.redis.userAddedToChat(chatID: msgID, userID: modUserID, inbox: .moderatorSeamail)
				}
			}
		}
		if let ttUser = req.userCache.getUser(username: "TwitarrTeam"), users.contains(ttUser.userID) {
			let ttList = req.userCache.allUsersWithAccessLevel(.twitarrteam).map { $0.userID }
			updateCountsUsers.append(contentsOf: ttList)
			for ttUserID in ttList {
				group.addTask {
					try await req.redis.userAddedToChat(chatID: msgID, userID: ttUserID, inbox: .twitarrTeamSeamail)
				}
			}
		}
		// Users who aren't "moderator" and are in the thread see it as a normal thread.
		let inbox = MailInbox.mailboxForChatType(type: chatType)
		for userID in users {
			group.addTask { try await req.redis.userAddedToChat(chatID: msgID, userID: userID, inbox: inbox) }
		}
		return updateCountsUsers
	}

	func bookkeepNewChatMessage(
		req: Request,
		msgID: UUID,
		chatType: FezType,
		users: [UUID],
		group: inout ThrowingTaskGroup<Void, Error>
	) -> [UUID] {
		var updateCountsUsers = users
		// For seamail msgs with "moderator" or "TwitarrTeam" in the memberlist, add all team members to the
		// update counts list. This is so all team members have individual read counts.
		if let mod = req.userCache.getUser(username: "moderator"), users.contains(mod.userID) {
			let modList = req.userCache.allUsersWithAccessLevel(.moderator).map { $0.userID }
			updateCountsUsers.append(contentsOf: modList)
			for modUserID in modList {
				group.addTask {
					try await req.redis.newUnreadMessage(chatID: msgID, userID: modUserID, inbox: .moderatorSeamail)
				}
			}
		}
		if let ttUser = req.userCache.getUser(username: "TwitarrTeam"), users.contains(ttUser.userID) {
			let ttList = req.userCache.allUsersWithAccessLevel(.twitarrteam).map { $0.userID }
			updateCountsUsers.append(contentsOf: ttList)
			for ttUserID in ttList {
				group.addTask {
					try await req.redis.newUnreadMessage(chatID: msgID, userID: ttUserID, inbox: .twitarrTeamSeamail)
				}
			}
		}
		// Users who aren't "moderator" and are in the thread see it as a normal thread.
		let inbox = MailInbox.mailboxForChatType(type: chatType)
		for userID in users {
			group.addTask { try await req.redis.newUnreadMessage(chatID: msgID, userID: userID, inbox: inbox) }
		}
		return updateCountsUsers
	}

	// When an event happens that could reduce notification counts for someone (e.g. a user deletes a Twarrt with an @mention)
	// call this method to do the notification bookkeeping. DON'T call this to mark notifications as "seen".
	func subtractNotifications(users: [UUID], type: NotificationType, subtractCount: Int = 1, on req: Request)
		async throws
	{
		try await withThrowingTaskGroup(of: Void.self) { group -> Void in
			switch type {
			case .announcement:
				// Force cache of active announcementIDs to get rebuilt
				group.addTask { try await req.redis.resetActiveAnnouncementIDs() }

			case .addedToChat(let msgID, _), .chatUnreadMsg(let msgID, _):
				// For chat msgs with "moderator" or "TwitarrTeam" in the memberlist, add all team members to the
				// notify list. This is so all team members have individual read counts.
				if let mod = req.userCache.getUser(username: "moderator"), users.contains(mod.userID) {
					let modList = req.userCache.allUsersWithAccessLevel(.moderator).map { $0.userID }
					for modUserID in modList {
						group.addTask {
							try await req.redis.deletedUnreadMessage(
								msgID: msgID,
								userID: modUserID,
								inbox: .moderatorSeamail
							)
						}
					}
				}
				if let ttUser = req.userCache.getUser(username: "TwitarrTeam"), users.contains(ttUser.userID) {
					let ttList = req.userCache.allUsersWithAccessLevel(.twitarrteam).map { $0.userID }
					for ttUserID in ttList {
						group.addTask {
							try await req.redis.deletedUnreadMessage(
								msgID: msgID,
								userID: ttUserID,
								inbox: .twitarrTeamSeamail
							)
						}
					}
				}
				// Users who aren't "moderator" and are in the thread see it as a normal thread.
				for userID in users {
					group.addTask {
						try await req.redis.deletedUnreadMessage(msgID: msgID, userID: userID, inbox: .seamail)
					}
				}

			case .twarrtMention(_):
				for userID in users {
					group.addTask {
						try await req.redis.incrementIntInUserHash(
							field: type,
							userID: userID,
							incAmount: 0 - subtractCount
						)
					}
				}
			case .forumMention(_), .twitarrTeamForumMention(_), .moderatorForumMention(_):
				for userID in users {
					group.addTask {
						try await req.redis.incrementIntInUserHash(
							field: type,
							userID: userID,
							incAmount: 0 - subtractCount
						)
					}
				}
			case .alertwordTwarrt(let word, _):
				for userID in users {
					try await req.redis.incrementAlertwordTwarrtInUserHash(
						word: word,
						userID: userID,
						incAmount: 0 - subtractCount
					)
				}
			case .alertwordPost(let word, _):
				for userID in users {
					try await req.redis.incrementAlertwordPostInUserHash(
						word: word,
						userID: userID,
						incAmount: 0 - subtractCount
					)
				}
			case .nextFollowedEventTime, .followedEventStarting, .nextJoinedLFGTime, .joinedLFGStarting,
				.personalEventStarting, .chatCanceled:
				break
			case .microKaraokeSongReady(_):
				// There is currently no method by which songs become not-ready. But,
				for userID in users {
					group.addTask {
						try await req.redis.incrementIntInUserHash(
							field: type,
							userID: userID,
							incAmount: 0 - subtractCount
						)
					}
				}
			}
			group.addTask { try await req.redis.addUsersWithStateChange(users) }

			// I believe this line is required to let subtasks propagate thrown errors by rethrowing.
			try await group.waitForAll()
		}
	}

	// When a user leaves a fez or the fez is deleted, delete the unread count for that fez for all participants; it no longer applies.
	// Also recalculate the next joined LFG for each former participant.
	func deleteFezNotifications(userIDs: [UUID], fez: FriendlyFez, on req: Request) async throws {
		for userID in userIDs {
			try await req.redis.markLFGDeleted(msgID: fez.requireID(), userID: userID)
			_ = try await storeNextJoinedAppointment(userID: userID, on: req)
		}
	}

	// When a user does an action that might clear a notification call this to handle bookkeeping.
	// Actions that could clear notifications: Viewing their @mentions (clears @mention notifications), viewing alert word hits,
	// viewing announcements, reading seamails.
	func markNotificationViewed(user: UserCacheData, type: NotificationType, on req: Request) async throws {
		switch type {
		case .announcement(let id):
			try await req.redis.setIntInUserHash(to: id, field: type, userID: user.userID)
		case .addedToChat, .chatUnreadMsg:
			try await req.redis.markChatRead(type: type, userID: user.userID)
			// It's possible this is a mod viewing mail to @moderator, not their own. We can't tell from here.
			// But, we can just clear the modmail hash for this thread ID.
			if user.accessLevel.hasAccess(.moderator) {
				try await req.redis.markChatRead(type: type, in: .moderatorSeamail, userID: user.userID)
			}
			if user.accessLevel.hasAccess(.twitarrteam) {
				try await req.redis.markChatRead(type: type, in: .twitarrTeamSeamail, userID: user.userID)
			}

		case .twarrtMention, .forumMention, .alertwordTwarrt, .alertwordPost:
			try await req.redis.markAllViewedInUserHash(field: type, userID: user.userID)
		case .moderatorForumMention:
			if user.accessLevel.hasAccess(.moderator) {
				try await req.redis.markAllViewedInUserHash(field: type, userID: user.userID)
			}
		case .twitarrTeamForumMention:
			if user.accessLevel.hasAccess(.twitarrteam) {
				try await req.redis.markAllViewedInUserHash(field: type, userID: user.userID)
			}
		case .nextFollowedEventTime, .followedEventStarting, .nextJoinedLFGTime, .joinedLFGStarting,
			.personalEventStarting, .chatCanceled:
			return  // Can't be cleared
		case .microKaraokeSongReady:
			try await req.redis.markAllViewedInUserHash(field: type, userID: user.userID)
		}
		try await req.redis.addUsersWithStateChange([user.userID])
	}

	// Calculates the start time of the earliest future followed event. Caches the value in Redis for quick access.
	// The "current" reference date depends on a setting whether to operate in "real time" (aka what you the human
	// reading this comment right now experience as the current date), or "cruise time" (aka what someone experienced)
	// on board in the past or in the future.
	func storeNextFollowedEvent(userID: UUID, on req: Request) async throws -> (Date, UUID)? {
		let nextFavoriteEvent = try await getNextFollowedEvent(userID: userID, db: req.db)
		// This will "clear" the next Event values of the UserNotificationData if no Events match the
		// query (which is to say there is no next Event). Thought about using subtractNotifications()
		// but this just seems easier for now.
		try await addNotifications(
			users: [userID],
			type: .nextFollowedEventTime(nextFavoriteEvent?.startTime, nextFavoriteEvent?.id),
			info: "",
			on: req
		)
		if let event = nextFavoriteEvent, let id = event.id {
			return (event.startTime, id)
		}
		return nil
	}

	// Calculates the start time of the earliest future joined LFG. Caches the value in Redis for quick access.
	func storeNextJoinedAppointment(userID: UUID, on req: Request) async throws -> (Date, UUID)? {
<<<<<<< HEAD
		let nextJoinedLFG = try await getNextAppointment(userID: userID, db: req.db)
=======
		let filterDate: Date = Settings.shared.getScheduleReferenceDate(Settings.shared.upcomingLFGNotificationSetting)
		let nextJoinedLFG = try await FriendlyFez.query(on: req.db)
			.join(FezParticipant.self, on: \FezParticipant.$fez.$id == \FriendlyFez.$id)
			.filter(FezParticipant.self, \.$user.$id == userID)
			.filter(\.$fezType !~ [.open, .closed])
			.filter(\.$cancelled == false)
			.filter(\.$startTime != nil)
			.filter(\.$startTime > filterDate)
			.sort(\.$startTime, .ascending)
			.first()
>>>>>>> b14cab43
		// This will "clear" the next LFG values of the UserNotificationData if no LFGs match the
		// query (which is to say there is no next LFG). Thought about using subtractNotifications()
		// but this just seems easier for now.
		try await addNotifications(
			users: [userID],
			type: .nextJoinedLFGTime(nextJoinedLFG?.startTime, nextJoinedLFG?.id),
			info: "",
			on: req
		)
		if let lfg = nextJoinedLFG, let lfgID = lfg.id, let lfgStartTime = lfg.startTime {
			return (lfgStartTime, lfgID)
		}
		return nil
	}
}<|MERGE_RESOLUTION|>--- conflicted
+++ resolved
@@ -490,20 +490,7 @@
 
 	// Calculates the start time of the earliest future joined LFG. Caches the value in Redis for quick access.
 	func storeNextJoinedAppointment(userID: UUID, on req: Request) async throws -> (Date, UUID)? {
-<<<<<<< HEAD
 		let nextJoinedLFG = try await getNextAppointment(userID: userID, db: req.db)
-=======
-		let filterDate: Date = Settings.shared.getScheduleReferenceDate(Settings.shared.upcomingLFGNotificationSetting)
-		let nextJoinedLFG = try await FriendlyFez.query(on: req.db)
-			.join(FezParticipant.self, on: \FezParticipant.$fez.$id == \FriendlyFez.$id)
-			.filter(FezParticipant.self, \.$user.$id == userID)
-			.filter(\.$fezType !~ [.open, .closed])
-			.filter(\.$cancelled == false)
-			.filter(\.$startTime != nil)
-			.filter(\.$startTime > filterDate)
-			.sort(\.$startTime, .ascending)
-			.first()
->>>>>>> b14cab43
 		// This will "clear" the next LFG values of the UserNotificationData if no LFGs match the
 		// query (which is to say there is no next LFG). Thought about using subtractNotifications()
 		// but this just seems easier for now.
