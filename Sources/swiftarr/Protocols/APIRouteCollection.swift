--- conflicted
+++ resolved
@@ -190,15 +190,12 @@
 				for userID in users {
 					group.addTask { try await req.redis.incrementIntInUserHash(field: type, userID: userID) }
 				}
-<<<<<<< HEAD
 			case .followedEventStarting(_), .joinedLFGStarting(_):
 				break
-=======
 			case .microKaraokeSongReady(_):
 				for userID in users {
 					group.addTask { try await req.redis.incrementIntInUserHash(field: type, userID: userID) }
 				}
->>>>>>> bcc568ef
 			}
 
 			if forwardToSockets {
