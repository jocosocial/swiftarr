--- conflicted
+++ resolved
@@ -1242,14 +1242,7 @@
 		xURL = performer.xURL
 		instagramURL = performer.instagramURL
 		youtubeURL = performer.youtubeURL
-<<<<<<< HEAD
-		isOfficialPerformer = performer.officialPerformer
-		self.events = try performer.events.map {
-			try EventData($0, isFavorite: favoriteEventIDs.contains($0.requireID()))
-		}
-=======
 		self.events = try performer.events.map { try EventData($0, isFavorite: favoriteEventIDs.contains($0.requireID())) }
->>>>>>> facdcedf
 		self.yearsAttended = performer.yearsAttended
 	}
 
