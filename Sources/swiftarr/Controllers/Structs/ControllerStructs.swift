--- conflicted
+++ resolved
@@ -1758,12 +1758,9 @@
 		newAnnouncementCount: Int,
 		nextEventTime: Date?,
 		nextEvent: UUID?,
-<<<<<<< HEAD
 		nextLFGTime: Date?,
-		nextLFG: UUID?
-=======
+		nextLFG: UUID?,
 		microKaraokeFinishedSongCount: Int
->>>>>>> bcc568ef
 	) {
 		serverTime = ISO8601DateFormatter().string(from: Date())
 		serverTimeOffset = Settings.shared.timeZoneChanges.tzAtTime().secondsFromGMT(for: Date())
