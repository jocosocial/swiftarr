--- conflicted
+++ resolved
@@ -605,11 +605,7 @@
 }
 
 extension ForumData {
-<<<<<<< HEAD
-	init(forum: Forum, creator: UserHeader, isFavorite: Bool, posts: [PostData], pager: Paginator, event: Event? = nil) throws {
-=======
-	init(forum: Forum, creator: UserHeader, isFavorite: Bool, isMuted: Bool, posts: [PostData], pager: Paginator) throws {
->>>>>>> 23fb589b
+	init(forum: Forum, creator: UserHeader, isFavorite: Bool, isMuted: Bool, posts: [PostData], pager: Paginator, event: Event? = nil) throws {
 		guard creator.userID == forum.$creator.id else {
 			throw Abort(.internalServerError, reason: "Internal server error--Forum's creator does not match.")
 		}
