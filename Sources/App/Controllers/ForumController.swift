import Vapor
import Crypto
import FluentSQL
import Fluent

/// The collection of `/api/v3/forum/*` route endpoints and handler functions related
/// to forums.

struct ForumController: APIRouteCollection {
		
	/// Required. Registers routes to the incoming router.
	func registerRoutes(_ app: Application) throws {
		
		// convenience route group for all /api/v3/forum endpoints
		let forumRoutes = app.grouped(DisabledAPISectionMiddleware(feature: .forums)).grouped("api", "v3", "forum")

		// Flex access endpoints
		let flexAuthGroup = addFlexCacheAuthGroup(to: forumRoutes)
		flexAuthGroup.get("categories", use: categoriesHandler)

		// Forum Route Group, requires token
		let tokenCacheAuthGroup = addTokenCacheAuthGroup(to: forumRoutes)
		
			// Categories
		tokenCacheAuthGroup.get("categories", categoryIDParam, use: categoryForumsHandler)

			// Forums - CRUD first, then actions on forums
		tokenCacheAuthGroup.post("categories", categoryIDParam, "create", use: forumCreateHandler)
		tokenCacheAuthGroup.get(forumIDParam, use: forumThreadHandler)							// Returns a forum thread by ID
		tokenCacheAuthGroup.get("post", postIDParam, "forum", use: postForumThreadHandler)		// Returns the forum a post is in.
		tokenCacheAuthGroup.get("forevent", ":event_id", use: eventForumThreadHandler)			// Returns the forum for an event
		tokenCacheAuthGroup.post(forumIDParam, "rename", ":new_name", use: forumRenameHandler)
		tokenCacheAuthGroup.post(forumIDParam, "delete", use: forumDeleteHandler)
		tokenCacheAuthGroup.delete(forumIDParam, use: forumDeleteHandler)
		
		tokenCacheAuthGroup.post(forumIDParam, "report", use: forumReportHandler)

			// 'Favorite' applies to forums, while 'Bookmark' is for posts
		tokenCacheAuthGroup.get("favorites", use: favoritesHandler)
		tokenCacheAuthGroup.post(forumIDParam, "favorite", use: favoriteAddHandler)
		tokenCacheAuthGroup.post(forumIDParam, "favorite", "remove", use: favoriteRemoveHandler)
		tokenCacheAuthGroup.delete(forumIDParam, "favorite", use: favoriteRemoveHandler)

		// Muted
		tokenCacheAuthGroup.get("mutes", use: mutesHandler)
		tokenCacheAuthGroup.post(forumIDParam, "mute", use: muteAddHandler)
		tokenCacheAuthGroup.post(forumIDParam, "mute", "remove", use: muteRemoveHandler)
		tokenCacheAuthGroup.delete(forumIDParam, "mute", use: muteRemoveHandler)

		tokenCacheAuthGroup.get("search", use: forumSearchHandler)
		tokenCacheAuthGroup.get("owner", use: ownerHandler)
		tokenCacheAuthGroup.get("recent", use: recentsHandler)

			// Posts - CRUD first, then actions on posts
		tokenCacheAuthGroup.post(forumIDParam, "create", use: postCreateHandler)
		tokenCacheAuthGroup.get("post", postIDParam, use: postHandler)
		tokenCacheAuthGroup.post("post", postIDParam, "update", use: postUpdateHandler)
		tokenCacheAuthGroup.post("post", postIDParam, "delete", use: postDeleteHandler)
		tokenCacheAuthGroup.delete("post", postIDParam, use: postDeleteHandler)

		tokenCacheAuthGroup.post("post", postIDParam, "laugh", use: postLaughHandler)
		tokenCacheAuthGroup.post("post", postIDParam, "like", use: postLikeHandler)
		tokenCacheAuthGroup.post("post", postIDParam, "love", use: postLoveHandler)
		tokenCacheAuthGroup.post("post", postIDParam, "unreact", use: postUnreactHandler)
		tokenCacheAuthGroup.delete("post", postIDParam, "laugh", use: postUnreactHandler)
		tokenCacheAuthGroup.delete("post", postIDParam, "like", use: postUnreactHandler)
		tokenCacheAuthGroup.delete("post", postIDParam, "love", use: postUnreactHandler)
		tokenCacheAuthGroup.post("post", postIDParam, "report", use: postReportHandler)

			// 'Favorite' applies to forums, while 'Bookmark' is for posts
		tokenCacheAuthGroup.post("post", postIDParam, "bookmark", use: bookmarkAddHandler)
		tokenCacheAuthGroup.post("post", postIDParam, "bookmark", "remove", use: bookmarkRemoveHandler)
		tokenCacheAuthGroup.delete("post", postIDParam, "bookmark", use: bookmarkRemoveHandler)

			// ForumPost search. Takes a bunch of options.
		tokenCacheAuthGroup.get("post", "search", use: postSearchHandler)
	}
	
	// MARK: - Open Access Handlers

	/// `GET /api/v3/forum/categories`
	///
	/// Retrieve a list of  forum `Category`s, sorted by access level and title. Access to certain categories is restricted to users of an appropriate
	/// access level, which implies those categories won't be shown if you don't provide a login token. Without a token, the 'accessible to anyone' categories
	/// are returned. You'll still need to be logged in to see the contents of the categories, or post, or do much anything else.
	/// 
	/// **URL Query Parameters:**
	/// - `?cat=UUID` Only return information about the given category. Will still return an array of `CategoryData`.
	///
	/// - Returns: An array of <doc:CategoryData> containing all category IDs and titles. Or just the one, if you use the ?cat parameter.
	func categoriesHandler(_ req: Request)  async throws -> [CategoryData] {
		var effectiveAccessLevel: UserAccessLevel = .unverified
		let user = req.auth.get(UserCacheData.self)
		if let user = user {
			effectiveAccessLevel = user.accessLevel
		}
		let categoryQuery = Category.query(on: req.db).categoryAccessFilter(for: user)
		if let catID = req.query[UUID.self, at: "cat"]  {
			categoryQuery.filter(\.$id == catID)
		}
		let categories = try await categoryQuery.all()
		let sortedCats = categories.sorted {
			if $0.accessLevelToView != $1.accessLevelToView {
				return $0.accessLevelToView > $1.accessLevelToView
			}
			if $0.accessLevelToCreate != $1.accessLevelToCreate {
				return $0.accessLevelToCreate > $1.accessLevelToCreate
			}
			return $0.title < $1.title
		}
		// return as CategoryData
		return try sortedCats.map {
			try CategoryData($0, restricted: $0.accessLevelToCreate > effectiveAccessLevel)
		}
	}
		
	// MARK: - tokenAuthGroup Handlers (logged in)
	// All handlers in this route group require a valid HTTP Bearer Authentication
	// header in the request.
	
	// MARK: Returns Forum Lists	
<<<<<<< HEAD
	/// `GET /api/v3/forum/categories/ID`
=======
	/// `GET /api/v3/forum/categories/:ID`
>>>>>>> cc24931b
	///
	/// Retrieve a list of forums in the specifiec `Category`. Will not return forums created by blocked users.
	/// 
	/// **URL Query Parameters:**
	/// * `?sort=[create, update, title, event]` - Sort forums by `create` time, `update` time, or `title`, or the start time of their associated `Event`. 
	/// Create and update return newest forums first. `event` is only valid for Event categories, is default for them, and returns forums in ascending event start time; secondary sort
	/// is alpha on event title. `Update` is the default for non-event categories.
	/// * `?start=INT` - The index into the sorted list of forums to start returning results. 0 for first item, which is the default.
	/// * `?limit=INT` - The max # of entries to return. Defaults to 50
	/// 
	/// beforedate and afterdate set the anchor point for returning threads. By default the anchor is 'newest create date'. When sorting on 
	/// update time, these params may be used to ensure a series of calls see (mostly) contiguous resullts. As users keep posting
	/// to threads, the sorting for most recently updated threads is constantly changing. A paged UI, for example, may show N threads
	/// per page and use beforedate/afterdate as the user moves between pages to ensure continuity.
	/// When sorting on update time, afterdate and beforedate operate on the threads' update time. Create and Alpha sort use create time.
	/// These options are mutally exclusive; if both are present, beforeDate will be used.
	/// * `?afterdate=DATE` - 
	/// * `?beforedate=DATE` - 
	/// 
	/// With no parameters, defaults to `?sort=update&start=0&limit=50`.
	/// 
	/// If you want to ensure you have all the threads in a category, you can sort by create time and ask for threads newer than 
	/// the last time you asked. If you want to update last post times and post counts, you can sort by update time and get the
	/// latest updates. 
	///
	/// - Throws: 404 error if the category ID is not valid.
	/// - Returns: <doc:CategoryData> containing category forums.
	func categoryForumsHandler(_ req: Request) async throws -> CategoryData {
		let cacheUser = try req.auth.require(UserCacheData.self)
		let start = (req.query[Int.self, at: "start"] ?? 0)
		let limit = (req.query[Int.self, at: "limit"] ?? 50).clamped(to: 0...Settings.shared.maximumForums)
		let category = try await Category.findFromParameter(categoryIDParam, on: req)
		try guardUserCanAccessCategory(cacheUser, category: category)
		// remove blocks from results, unless it's an admin category
		let blocked = category.accessLevelToCreate.hasAccess(.moderator) ? [] : cacheUser.getBlocks()
		// sort user categories
		let query = try Forum.query(on: req.db)
				.filter(\.$category.$id == category.requireID())
				.filter(\.$creator.$id !~ blocked)
				.range(start..<(start + limit))
		if category.isEventCategory {
			_ = query.join(child: \.$scheduleEvent, method: .left)
		}
		var dateFilterUsesUpdate = false
		switch req.query[String.self, at: "sort"] {
			case "create": _ = query.sort(\.$createdAt, .descending)
			case "title": _ = query.sort(.custom("lower(title)"))
			case "update": _ = query.sort(\.$lastPostTime, .descending); dateFilterUsesUpdate = true
			default:
				if category.isEventCategory {
					// Sort by event start time
					_ = query.sort(Event.self, \Event.$startTime, .ascending).sort(Event.self, \Event.$title, .ascending)
				}
				else {
					_ = query.sort(\.$lastPostTime, .descending); dateFilterUsesUpdate = true
				} 
		}
		if let beforeDate = req.query[Date.self, at: "beforedate"] {
			if dateFilterUsesUpdate {
				query.filter(\.$lastPostTime < beforeDate)
			}
			else {
				query.filter(\.$createdAt < beforeDate)
			}
		}
		else if let afterDate = req.query[Date.self, at: "afterdate"] {
			if dateFilterUsesUpdate {
				query.filter(\.$lastPostTime > afterDate)
			}
			else {
				query.filter(\.$createdAt > afterDate)
			}
		}
		let forums = try await query.all()
		let forumList = try await buildForumListData(forums, on: req, user: cacheUser)
		return try CategoryData(category, restricted: category.accessLevelToCreate > cacheUser.accessLevel, forumThreads: forumList)
	}
	
	/// `GET /api/v3/forum/search`
	///
	/// Retrieve all `Forum`s in all categories that match the specified criteria. Results will be sorted by most recent post time by default..
	/// Does not return results from categories for which the user does not have access.
	///
	/// **URL Query Parameters**:
	/// * `?start=INT` - The index into the array of forums to start returning results. 0 for first forum.
	/// * `?limit=INT` - The max # of entries to return. Defaults to 50. Clamped to a max value set in Settings.
	/// * `?sort=[create, update, title]` - Sort forums by `create`, `update`, or `title`. Create and update return newest forums first.  
	/// 
	/// * `?search=STRING` - Matches forums with STRING in their title.
	/// * `?creator=STRING` - Matches forums created by the given username.
	/// * `?creatorid=STRING` - Matches forums created by the given userID.
	///
	/// - Parameter searchString: In the URL path.
	/// - Returns: A <doc:ForumSearchData> containing all matching forums.
	func forumSearchHandler(_ req: Request) async throws -> ForumSearchData {
		let cacheUser = try req.auth.require(UserCacheData.self)
		let start = (req.query[Int.self, at: "start"] ?? 0)
		let limit = (req.query[Int.self, at: "limit"] ?? 50).clamped(to: 0...Settings.shared.maximumForums)
		let countQuery = Forum.query(on: req.db)
				.filter(\.$creator.$id !~ cacheUser.getBlocks())
				.categoryAccessFilter(for: cacheUser)
		// postgres "_" and "%" are wildcards, so escape for literals
		if var search = req.query[String.self, at: "search"] {
			search = search.replacingOccurrences(of: "_", with: "\\_")
			search = search.replacingOccurrences(of: "%", with: "\\%")
			search = search.trimmingCharacters(in: .whitespacesAndNewlines)
			countQuery.fullTextFilter(\.$title, search)
		}
		if let creator = req.query[String.self, at: "creator"], let creatingUser = req.userCache.getUser(username: creator) {
			countQuery.filter(\.$creator.$id == creatingUser.userID)
		}
		if let creatorID = req.query[UUID.self, at: "creatorid"], let creatingUser = req.userCache.getUser(creatorID) {
			countQuery.filter(\.$creator.$id == creatingUser.userID)
		}
		// get forums and total forum count, turn into [ForumListData] and then insert into ForumSearchData
		async let forumCount = try countQuery.count()
		let forumQuery = countQuery.copy().range(start..<(start + limit)).join(child: \.$scheduleEvent, method: .left)
		switch req.query[String.self, at: "sort"] {
			case "create": _ = forumQuery.sort(\.$createdAt, .descending)
			case "title": _ = forumQuery.sort(.custom("lower(title)"))
			default: _ = forumQuery.sort(\.$lastPostTime, .descending)
		}
		async let forums = try forumQuery.all()
		let forumList = try await buildForumListData(forums, on: req, user: cacheUser)
		return try await ForumSearchData(paginator: Paginator(total: forumCount, start: start, limit: limit), forumThreads: forumList)
	}
		
	/// `GET /api/v3/forum/owner`
	///
	/// Retrieve a list of all `Forum`s created by the user. Default is to be sorted by title.
	///
	/// **URL Query Parameters**:
	/// * `?cat=CATEGORY_ID` - Limit returned list to forums in the given category (that were also created by the current user).
	/// * `?sort=[create, update, title]` - Sort forums by `create`, `update`, or `title`. Create and update return newest forums first.  
	/// * `?start=INT` - The index into the array of forums to start returning results. 0 for first forum.
	/// * `?limit=INT` - The max # of entries to return. Defaults to 50. Clamped to a max value set in Settings.
	///
	/// - Returns: A <doc:ForumSearchData> containing all forums created by the user.
	func ownerHandler(_ req: Request) async throws-> ForumSearchData {
		let cacheUser = try req.auth.require(UserCacheData.self)
		let start = (req.query[Int.self, at: "start"] ?? 0)
		let limit = (req.query[Int.self, at: "limit"] ?? 50).clamped(to: 0...Settings.shared.maximumForums)
		let countQuery = Forum.query(on: req.db).filter(\.$creator.$id == cacheUser.userID)
					.categoryAccessFilter(for: cacheUser)
		if let cat = req.query[UUID.self, at: "cat"] {
			countQuery.filter(\.$category.$id == cat)
		}
		async let forumCount = try countQuery.count()
		let forumQuery = countQuery.copy().range(start..<(start + limit)).join(child: \.$scheduleEvent, method: .left)
		switch req.query[String.self, at: "sort"] {
			case "create": _ = forumQuery.sort(\.$createdAt, .descending)
			case "update": _ = forumQuery.sort(\.$lastPostTime, .descending)
			default: _ = forumQuery.sort(.custom("lower(forum.title)"), .ascending)
		}
		async let forums = try forumQuery.all()
		let forumList = try await buildForumListData(forums, on: req, user: cacheUser)
		return try await ForumSearchData(paginator: Paginator(total: forumCount, start: start, limit: limit), forumThreads: forumList)
	}
	
	/// `GET /api/v3/forum/favorites`
	///
	/// Retrieve the `Forum`s the user has favorited.
	/// 
	/// **URL Query Parameters**:
	/// * `?cat=CATEGORY_ID` - Only show favorites in the given category
	/// * `?sort=STRING` - Sort forums by `create`, `update`, or `title`. Create and update return newest forums first. `update` is the default..
	/// * `?start=INT` - The index into the sorted list of forums to start returning results. 0 for first item, which is the default.
	/// * `?limit=INT` - The max # of entries to return. Defaults to 50
	///
	/// - Returns: A <doc:ForumSearchData> containing the user's favorited forums.
	func favoritesHandler(_ req: Request) async throws -> ForumSearchData {
		let cacheUser = try req.auth.require(UserCacheData.self)
		let start = (req.query[Int.self, at: "start"] ?? 0)
		let limit = (req.query[Int.self, at: "limit"] ?? 50).clamped(to: 0...Settings.shared.maximumForums)
		let countQuery = Forum.query(on: req.db).filter(\.$creator.$id !~ cacheUser.getBlocks())
				.categoryAccessFilter(for: cacheUser)
				.join(ForumReaders.self, on: \Forum.$id == \ForumReaders.$forum.$id)
				.filter(ForumReaders.self, \.$user.$id == cacheUser.userID)
				.filter(ForumReaders.self, \.$isFavorite == true)
		if let cat = req.query[UUID.self, at: "cat"] {
			countQuery.filter(\.$category.$id == cat)
		}
		async let forumCount = try countQuery.count()
		let forumQuery = countQuery.copy().range(start..<(start + limit)).join(child: \.$scheduleEvent, method: .left)
		switch req.query[String.self, at: "sort"] {
			case "create": _ = forumQuery.sort(\.$createdAt, .descending)
			case "title": _ = forumQuery.sort(.custom("lower(\"forum\".\"title\")"), .ascending)
			default: _ = forumQuery.sort(\.$lastPostTime, .descending)
		}
		async let forums = try forumQuery.all()
		let forumList = try await buildForumListData(forums, on: req, user: cacheUser, forceIsFavorite: true)
		return try await ForumSearchData(paginator: Paginator(total: forumCount, start: start, limit: limit), forumThreads: forumList)
	}

	/// `GET /api/v3/forum/mutes`
	///
	/// Retrieve the `Forum`s the user has muted.
	/// 
	/// **URL Query Parameters**:
	/// * `?cat=CATEGORY_ID` - Only show favorites in the given category
	/// * `?sort=STRING` - Sort forums by `create`, `update`, or `title`. Create and update return newest forums first. `update` is the default.
	/// * `?start=INT` - The index into the sorted list of forums to start returning results. 0 for first item, which is the default.
	/// * `?limit=INT` - The max # of entries to return. Defaults to 50
	///
	/// - Returns: A <doc:ForumSearchData> containing the user's muted forums.
	func mutesHandler(_ req: Request) async throws -> ForumSearchData {
		let cacheUser = try req.auth.require(UserCacheData.self)
		let start = (req.query[Int.self, at: "start"] ?? 0)
		let limit = (req.query[Int.self, at: "limit"] ?? 50).clamped(to: 0...Settings.shared.maximumForums)
		let countQuery = Forum.query(on: req.db).filter(\.$creator.$id !~ cacheUser.getBlocks())
				.categoryAccessFilter(for: cacheUser)
				.join(ForumReaders.self, on: \Forum.$id == \ForumReaders.$forum.$id)
				.filter(ForumReaders.self, \.$user.$id == cacheUser.userID)
				.filter(ForumReaders.self, \.$isMuted == true)
		if let cat = req.query[UUID.self, at: "cat"] {
			countQuery.filter(\.$category.$id == cat)
		}
		async let forumCount = try countQuery.count()
		let forumQuery = countQuery.copy().range(start..<(start + limit)).join(child: \.$scheduleEvent, method: .left)
		switch req.query[String.self, at: "sort"] {
			case "create": _ = forumQuery.sort(\.$createdAt, .descending)
			case "title": _ = forumQuery.sort(.custom("lower(\"forum\".\"title\")"), .ascending)
			default: _ = forumQuery.sort(\.$lastPostTime, .descending)
		}
		async let forums = try forumQuery.all()
		let forumList = try await buildForumListData(forums, on: req, user: cacheUser, forceIsMuted: true)
		return try await ForumSearchData(paginator: Paginator(total: forumCount, start: start, limit: limit), forumThreads: forumList)
	}
	
	/// `GET /api/v3/forum/recent`
	///
	/// Retrieve the `Forum`s the user has recently visited. Results are sorted by most recent time each forum was visited.
	/// 
	/// **URL Query Parameters**:
	/// * `?start=INT` - The index into the sorted list of forums to start returning results. 0 for first item, which is the default.
	/// * `?limit=INT` - The max # of entries to return. Defaults to 50
	///
	/// - Returns: A <doc:ForumSearchData> containing the user's favorited forums.
	func recentsHandler(_ req: Request) async throws -> ForumSearchData {
		let cacheUser = try req.auth.require(UserCacheData.self)
		let start = (req.query[Int.self, at: "start"] ?? 0)
		let limit = (req.query[Int.self, at: "limit"] ?? 50).clamped(to: 0...Settings.shared.maximumForums)
		let countQuery = Forum.query(on: req.db).filter(\.$creator.$id !~ cacheUser.getBlocks())
				.categoryAccessFilter(for: cacheUser)
				.join(ForumReaders.self, on: \Forum.$id == \ForumReaders.$forum.$id)
				.filter(ForumReaders.self, \.$user.$id == cacheUser.userID)
		async let forumCount = try countQuery.count()
		let rangeQuery = countQuery.copy().range(start..<(start + limit)).sort(ForumReaders.self, \.$updatedAt, .descending)
				.join(child: \.$scheduleEvent, method: .left)
		async let forums = try rangeQuery.all()
		let forumList = try await buildForumListData(forums, on: req, user: cacheUser, forceIsFavorite: false)
		return try await ForumSearchData(paginator: Paginator(total: forumCount, start: start, limit: limit), forumThreads: forumList)
	}
	
	// MARK: Returns Posts
	/// `GET /api/v3/forum/ID`
	///
	/// Retrieve a `Forum` with all its `ForumPost`s. Content from blocked or muted users,
	/// or containing user's muteWords, is not returned. Posts are always sorted by creation time.
	///
	/// **URL Query Parameters:**
	/// * `?start=INT` - The index into the array of posts to start returning results. 0 for first post. Not compatible with `startPost`.
	/// * `?startPost=INT` - PostID of a post in the thread.  Acts as if `start` had been used with the index of this post within the thread.
	/// * `?limit=INT` - The max # of entries to return. Defaults to 50. Clamped to a max value set in Settings.
	/// 
	/// The first post in the result `posts` array (assuming it isn't blocked/muted) will be, in priority order:
	/// 1. The `start`-th post in the thread (first post has index 0).
	/// 2. The post with id of `startPost`
	/// 3. The page of thread posts (with `limit` as pagesize) that contains the last post read by the user.
	/// 4. The first post in the thread.
	/// 
	/// Start and Limit do not take blocks and mutes into account, matching the behavior of the totalPosts values. Instead, when asking for e.g. the first 50 posts in a thread,
	/// you may only receive 46 posts, as 4 posts in that batch were blocked/muted. To continue reading the thread, ask to start with post 50 (not post 47)--you'll receive however
	/// many posts are viewable by the user in the range 50...99 . Doing it this way makes Forum read counts invariant to blocks--if a user reads a forum, then blocks a user, then
	/// comes back to the forum, they should come back to the same place they were in previously.
	///
	/// - Parameter forumID: in URL path
	/// - Throws: 404 error if the forum is not available.
	/// - Returns: <doc:ForumData> containing the forum's metadata and posts.
	func forumThreadHandler(_ req: Request) async throws -> ForumData {
		let user = try req.auth.require(UserCacheData.self)
		let forum = try await Forum.findFromParameter(forumIDParam, on: req) { query in
			query.with(\.$category)
		}
		try guardUserCanAccessCategory(user, category: forum.category)
		return try await buildForumData(forum, on: req)
	}
	
	/// `GET /api/v3/forum/post/ID/forum`
	///
	/// Retrieve the `ForumData` of the specified `ForumPost`'s parent `Forum`.
	///
	/// **URL Query Parameters**:
	/// * `?start=INT` - The index into the array of posts to start returning results. 0 for first post.
	/// * `?limit=INT` - The max # of entries to return. Defaults to 50. Clamped to a max value set in Settings.
	/// 
	/// The first post in the result `posts` array (assuming it isn't blocked/muted) will be, in priority order:
	/// 	- The `start`-th post in the thread (first post has index 0).
	/// 	- The post with ID given by the `ID` path parameter
	///
	/// Start and Limit do not take blocks and mutes into account, matching the behavior of the totalPosts values. Instead, when asking for e.g. the first 50 posts in a thread,
	/// you may only receive 46 posts, as 4 posts in that batch were blocked/muted. To continue reading the thread, ask to start with post 50 (not post 47)--you'll receive however
	/// many posts are viewable by the user in the range 50...99 . Doing it this way makes Forum read counts invariant to blocks--if a user reads a forum, then blocks a user, then
	/// comes back to the forum, they should come back to the same place they were in previously.
	///
	/// - Parameter postID: In the URL path.
	/// - Throws: A 5xx response should be reported as a likely bug, please and thank you.
	/// - Returns: <doc:ForumData> containing the post's parent forum.
	func postForumThreadHandler(_ req: Request) async throws -> ForumData {
		let user = try req.auth.require(UserCacheData.self)
		let post = try await ForumPost.findFromParameter(postIDParam, on: req) { query in
			query.with(\.$forum) { forum in
				forum.with(\.$category)
			}
		}
		guard let forum = post.$forum.value else {
			throw Abort(.internalServerError, reason: "Could not find the forum containing this forum post.")
		}
		try guardUserCanAccessCategory(user, category: post.forum.category)
		return try await buildForumData(forum, on: req, startPostID: post.requireID())
	}
	
	/// `GET /api/v3/forum/forevent/ID`
	///
	/// Retrieve the `Forum` associated with an `Event`, with its `ForumPost`s. Content from
	/// blocked or muted users, or containing user's muteWords, is not returned.
	///
	/// **URL Query Parameters**:
	/// * `?start=INT` - The index into the array of posts to start returning results. 0 for first post. Default is the last post the user read, rounded down to a multiple of `limit`.
	/// * `?limit=INT` - The max # of entries to return. Defaults to 50. Clamped to a max value set in Settings.
	/// 
	/// - Parameter eventID: In the URL path.
	/// - Throws: A 5xx response should be reported as a likely bug, please and thank you.
	/// - Returns: <doc:ForumData> containing the forum's metadata and all posts.
	func eventForumThreadHandler(_ req: Request) async throws -> ForumData {
		let user = try req.auth.require(UserCacheData.self)
		let event = try await Event.findFromParameter("event_id", on: req) { query in
			query.with(\.$forum) { forum in
				forum.with(\.$category)
			}
		}
		guard let forum = event.forum else {
			throw Abort(.internalServerError, reason: "event has no forum")
		}
		try guardUserCanAccessCategory(user, category: forum.category)
		return try await buildForumData(forum, on: req)
	}

	/// `GET /api/v3/forum/post/ID`
	///
	/// Retrieve the specified `ForumPost` with full user `LikeType` data.
	///
	/// - Parameter postID: In the URL path.
	/// - Throws: 404 error if the post is not available.
	/// - Returns: <doc:PostDetailData> containing the specified post.
	func postHandler(_ req: Request) async throws -> PostDetailData {
		let cacheUser = try req.auth.require(UserCacheData.self)
		let post = try await ForumPost.findFromParameter(postIDParam, on: req) { query in
			query.with(\.$forum) { forum in
				forum.with(\.$category)
			}
		}
		try guardUserCanAccessCategory(cacheUser, category: post.forum.category)
		if cacheUser.getBlocks().contains(post.$author.id) || cacheUser.getMutes().contains(post.$author.id) ||
				post.containsMutewords(using: cacheUser.mutewords ?? []) {
			throw Abort(.notFound, reason: "post is not available")
		}
		// get likes data and bookmark state
		let postLikes = try await PostLikes.query(on: req.db).filter(\.$post.$id == post.requireID()).all()
		var laughUsers = [UUID]()
		var likeUsers = [UUID]()
		var loveUsers = [UUID]()
		var isFavorite = false
		for postLike in postLikes {
			if postLike.isFavorite && postLike.$user.id == cacheUser.userID {
				isFavorite = true
			}
			switch postLike.likeType {
			case .laugh?: laughUsers.append(postLike.$user.id)
			case .love?: loveUsers.append(postLike.$user.id)
			case .like?: likeUsers.append(postLike.$user.id)
			case .none: break
			}
		}
		// init return struct
		var postDetailData = try PostDetailData(post: post, author: req.userCache.getHeader(post.$author.id))
		postDetailData.isBookmarked = isFavorite
		postDetailData.laughs = req.userCache.getHeaders(laughUsers)
		postDetailData.likes = req.userCache.getHeaders(likeUsers)
		postDetailData.loves = req.userCache.getHeaders(loveUsers)
		return postDetailData
	}
		
	/// `GET /api/v3/forum/post/search`
	///
	/// Search all `ForumPost`s that match the filters given in the URL query parameters:
	/// 
	/// **URL Query Parameters**:
	/// * `?search=STRING` - Matches posts whose text contains the given search string.
	/// * `?hashtag=STRING` - Matches posts whose text contains the given #hashtag. The leading # is optional in the query parameter.
	/// * `?mentionname=STRING` - Matches posts whose text contains a @mention of the given username. The leading @ is optional in the query parameter.
	/// * `?mentionid=UUID` - Matches posts whose text contains a @mention of the user with the given userID. Do not prefix userID with @.
	/// * `?mentionself=true` - Matches posts whose text contains a @mention of the current user.
	/// * `?ownreacts=true` - Matches posts the current user has reacted to.
	/// * `?byself=true` - Matches posts the current user authored.
	/// * `?bookmarked=true` - Matches posts the user has bookmarked.
	/// 
	/// Additionally, you can constrain results to either posts in a specific category, or a specific forum. If both are specified, forum is ignored.
	/// * `?forum=UUID` - Confines the search to posts in the given forum thread.
	/// * `?category=UUID` - Confines the search to posts in the given forum category.
	/// 
	/// While `mentionname` does not test whether the @mention matches any user's username, `mentionid` does. Also `mentionname`, `mentionid`
	/// and `mentionself` are mutually exclusive parameters.
	/// 
	/// * `?start=INT` - The index into the sorted list of forums to start returning results. 0 for first item, which is the default.
	/// * `?limit=INT` - The max # of entries to return. Defaults to 50
	/// 
	/// - Returns: <doc:PostSearchData> containing the search results..
	func postSearchHandler(_ req: Request) async throws -> PostSearchData {
		let cacheUser = try req.auth.require(UserCacheData.self)
		var postFilterMentions: String? = nil
		let start = (req.query[Int.self, at: "start"] ?? 0)
		let limit = (req.query[Int.self, at: "limit"] ?? 50).clamped(to: 0...Settings.shared.maximumForumPosts)
		// Start building a query.
		// Note: categoryAccessFilter() joins the post's forum and category, but other filters (below) may require the join as well.
		var query = ForumPost.query(on: req.db).filter(\.$author.$id !~ cacheUser.getBlocks())
				.filter(\.$author.$id !~ cacheUser.getMutes())
				.sort(\.$id, .descending)
				.categoryAccessFilter(for: cacheUser)

		let matchBookmarked = req.query[String.self, at: "bookmarked"] == "true"
		let ownReacts = req.query[String.self, at: "ownreacts"] == "true"
		if ownReacts || matchBookmarked {
			query.join(PostLikes.self, on: \ForumPost.$id == \PostLikes.$post.$id).filter(PostLikes.self, \.$user.$id == cacheUser.userID)
			if matchBookmarked {
				query.filter(PostLikes.self, \.$isFavorite == true)
			}
			if ownReacts {
				query.filter(PostLikes.self, \.$likeType != nil)
			}
		}
		if let categoryStr = req.query[String.self, at: "category"] {
			guard let categoryID = UUID(categoryStr) else {
				throw Abort(.badRequest, reason: "category parameter requires a valid UUID")
			}
			// Depends on `.join(Forum.self, on: \ForumPost.$forum.$id == \Forum.$id)`, above
			query = query.filter(Forum.self, \.$category.$id == categoryID)
		}
		else if let forumID = req.query[UUID.self, at: "forum"] {
			query = query.filter(\.$forum.$id == forumID)
		}
		
		if var searchStr = req.query[String.self, at: "search"] {
			searchStr = searchStr.replacingOccurrences(of: "_", with: "\\_")
					.replacingOccurrences(of: "%", with: "\\%")
					.trimmingCharacters(in: .whitespacesAndNewlines)
			query.fullTextFilter(\.$text, searchStr)
			if !searchStr.contains(" ") && start == 0 {
				try await markNotificationViewed(user: cacheUser, type: .alertwordPost(searchStr, 0), on: req)
			}
		}
		if var hashtag = req.query[String.self, at: "hashtag"] {
			// postgres "_" and "%" are wildcards, so escape for literals
			hashtag = hashtag.replacingOccurrences(of: "_", with: "\\_")
					.replacingOccurrences(of: "%", with: "\\%")
					.trimmingCharacters(in: .whitespacesAndNewlines)
			if !hashtag.hasPrefix("#") {
				hashtag = "#\(hashtag)"
			}
			query.filter(\.$text, .custom("ILIKE"), "%\(hashtag)%")
		}
		if let mentionID = req.query[String.self, at: "mentionid"], let mentionUUID = UUID(mentionID),
				let mentionedUser = req.userCache.getUser(mentionUUID) {
			postFilterMentions = mentionedUser.username
		}
		else if let mentionName = req.query[String.self, at: "mentionname"] {
			postFilterMentions = mentionName
		}
		else if let mentionSelf = req.query[String.self, at: "mentionself"], mentionSelf == "true" {
			postFilterMentions = cacheUser.username
			// TODO: Set user's mentionsViewed to == mentions
		}
		if var mentionName = postFilterMentions {
			if !mentionName.hasPrefix("@") {
				mentionName = "@\(mentionName)"
			}
			postFilterMentions = mentionName
			query.filter(\.$text, .custom("ILIKE"), "%\(mentionName)%")
		}
		if let byself = req.query[Bool.self, at: "byself"], byself == true {
			query.filter(\.$author.$id == cacheUser.userID)
		}
		
		let constQuery = query
		async let totalPosts = try constQuery.count()
		async let posts = constQuery.range(start..<(start + limit)).all()
		// The filter() for mentions will include usernames that are prefixes for other usernames and other false positives.
		// This filters those out after the query. 
		var postFilteredPosts = try await posts
		if let postFilter = postFilterMentions {
			postFilteredPosts = postFilteredPosts.compactMap { $0.filterForMention(of: postFilter) }
			if postFilter == "@\(cacheUser.username)" {
				try await markNotificationViewed(user: cacheUser, type: .forumMention(0), on: req)
			}
		}
		let postData = try await buildPostData(postFilteredPosts, userID: cacheUser.userID, on: req, mutewords: cacheUser.mutewords)
		return try await PostSearchData(queryString: req.url.query ?? "", totalPosts: totalPosts, 
					start: start, limit: limit, posts: postData)
	}
	
	// MARK: POST and DELETE actions
	
	/// `POST /api/v3/forum/post/ID/bookmark`
	///
	/// Add a bookmark of the specified `ForumPost`.
	///
	/// - Parameter postID: In the URL path.
	/// - Throws: 400 error if the post is already bookmarked.
	/// - Returns: 201 Created on success; 200 OK if already bookmarked.
	func bookmarkAddHandler(_ req: Request) async throws -> HTTPStatus {
		let cacheUser = try req.auth.require(UserCacheData.self)
		let post = try await ForumPost.findFromParameter(postIDParam, on: req) { query in
			query.categoryAccessFilter(for: cacheUser)
		}
		let postLike = try await PostLikes.query(on: req.db).filter(\.$post.$id == post.requireID()).filter(\.$user.$id == cacheUser.userID)
				.first() ?? PostLikes(cacheUser.userID, post)
		if postLike.isFavorite {
			return .ok
		}
		postLike.isFavorite = true
		try await postLike.save(on: req.db)
		return .created
	}
	
	/// `POST /api/v3/forum/post/ID/bookmark/remove`
	/// `DELETE /api/v3/forum/post/ID/bookmark`
	///
	/// Remove a bookmark of the specified `ForumPost`.
	///
	/// - Parameter postID: In the URL path.
	/// - Throws: 400 error if the user has not bookmarked any posts.
	/// - Returns: 204 NoContent on success.
	func bookmarkRemoveHandler(_ req: Request) async throws -> HTTPStatus {
		let cacheUser = try req.auth.require(UserCacheData.self)
		let post = try await ForumPost.findFromParameter(postIDParam, on: req) { query in
			query.categoryAccessFilter(for: cacheUser)
		}
		guard let postLike = try await PostLikes.query(on: req.db).filter(\.$post.$id == post.requireID())
				.filter(\.$user.$id == cacheUser.userID).first(), postLike.isFavorite == true else {
			return .noContent		
		}
		postLike.isFavorite = false
		try await postLike.save(on: req.db)
		return .noContent
	}
	
	/// `POST /api/v3/forum/ID/favorite`
	///
	/// Add the specified `Forum` to the user's tagged forums list.
	///
	/// - Parameter forumID: In the URL path.
	/// - Returns: 201 Created on success; 200 OK if already favorited.
	func favoriteAddHandler(_ req: Request) async throws -> HTTPStatus {
		let cacheUser = try req.auth.require(UserCacheData.self)
		let forum = try await Forum.findFromParameter(forumIDParam, on: req) { query in
			query.categoryAccessFilter(for: cacheUser)
		}
		let forumReader = try await ForumReaders.query(on: req.db).filter(\.$forum.$id == forum.requireID())
				.filter(\.$user.$id == cacheUser.userID).first() ?? ForumReaders(cacheUser.userID, forum)
		if forumReader.isMuted {
			throw Abort(.badRequest, reason: "Cannot favorite a muted forum.")
		}
		if forumReader.isFavorite {
			return .ok
		}
		forumReader.isFavorite = true
		try await forumReader.save(on: req.db)
		return .created
	}
	
	/// `POST /api/v3/forum/ID/favorite/remove`
	/// `DELETE /api/v3/forum/ID/favorite`
	///
	/// Remove the specified `Forum` from the user's tagged forums list.
	///
	/// - Parameter forumID: In the URL path.
	/// - Throws: 400 error if the forum was not favorited.
	/// - Returns: 204 No Content on success; 200 OK if already not favorited.
	func favoriteRemoveHandler(_ req: Request) async throws -> HTTPStatus {
		let cacheUser = try req.auth.require(UserCacheData.self)
		guard let forumID = req.parameters.get(forumIDParam.paramString, as: UUID.self) else {
			throw Abort(.badRequest, reason: "Invalid Forum ID parameter")
		}
		guard let forumReader = try await ForumReaders.query(on: req.db).filter(\.$forum.$id == forumID)
				.filter(\.$user.$id == cacheUser.userID).first(), forumReader.isFavorite == true else {
			return .ok	
		}
		forumReader.isFavorite = false
		try await forumReader.save(on: req.db)
		return .noContent
	}

	/// `POST /api/v3/forum/ID/mute`
	///
	/// Mute the `Forum` for the current user.
	///
	/// - Parameter forumID: In the URL path.
	/// - Returns: 201 Created on success; 200 OK if already muted.
	func muteAddHandler(_ req: Request) async throws -> HTTPStatus {
		let cacheUser = try req.auth.require(UserCacheData.self)
		let forum = try await Forum.findFromParameter(forumIDParam, on: req) { query in
			query.categoryAccessFilter(for: cacheUser)
		}
		let forumReader = try await ForumReaders.query(on: req.db).filter(\.$forum.$id == forum.requireID())
				.filter(\.$user.$id == cacheUser.userID).first() ?? ForumReaders(cacheUser.userID, forum)
		if forumReader.isFavorite {
			throw Abort(.badRequest, reason: "Cannot mute a favorited forum.")
		}
		if forumReader.isMuted {
			return .ok
		}
		forumReader.isMuted = true
		try await forumReader.save(on: req.db)
		return .created
	}

	/// `DELETE /api/v3/forum/ID/mute`
	///
	/// Unmute the specified `Forum` for the current user.
	///
	/// - Parameter forumID: In the URL path.
	/// - Throws: 400 error if the forum was not muted.
	/// - Returns: 204 No Content on success; 200 OK if already not muted.
	func muteRemoveHandler(_ req: Request) async throws -> HTTPStatus {
		let cacheUser = try req.auth.require(UserCacheData.self)
		guard let forumID = req.parameters.get(forumIDParam.paramString, as: UUID.self) else {
			throw Abort(.badRequest, reason: "Invalid Forum ID parameter")
		}
		guard let forumReader = try await ForumReaders.query(on: req.db).filter(\.$forum.$id == forumID)
				.filter(\.$user.$id == cacheUser.userID).first(), forumReader.isMuted == true else {
			return .ok	
		}
		forumReader.isMuted = false
		try await forumReader.save(on: req.db)
		return .noContent
	}

	/// `POST /api/v3/forum/categories/ID/create`
	///
	/// Creates a new `Forum` in the specified `Category`, and the first `ForumPost` within
	/// the newly created forum. Creating a forum in a category requires a `userAccessLevel` >= the category's `accessLevelToCreate`.
	/// 
	/// - Note: Users may be able to add posts to existing forum threads in categories where they don't have access to create new threads.
	///
	/// - Parameter categoryID: in URL path
	/// - Parameter requestBody: <doc:ForumCreateData> payload in the HTTP body.
	/// - Throws: 403 error if the user is not authorized to create a forum.
	/// - Returns: <doc:ForumData> containing the new forum's contents.
	func forumCreateHandler(_ req: Request) async throws -> ForumData {
		let cacheUser = try req.auth.require(UserCacheData.self)
		// see `ForumCreateData.validations()`
		try cacheUser.guardCanCreateContent()
		let data = try ValidatingJSONDecoder().decode(ForumCreateData.self, fromBodyOf: req)
		// check authorization to create
		let category = try await Category.findFromParameter(categoryIDParam, on: req)
		guard cacheUser.accessLevel.hasAccess(category.accessLevelToCreate) else {
			throw Abort(.forbidden, reason: "users cannot create forums in category")
		}
		try guardUserCanAccessCategory(cacheUser, category: category)
		// process images
		async let imageFilenames = try self.processImages(data.firstPost.images, usage: .forumPost, on: req)
		// create forum
		let effectiveAuthor = data.firstPost.effectiveAuthor(actualAuthor: cacheUser, on: req)
		let forum = try Forum(title: data.title, category: category, creatorID: effectiveAuthor.userID, isLocked: false)
		try await forum.save(on: req.db)
		try await forum.logIfModeratorAction(.post, moderatorID: cacheUser.userID, on: req)
		// create first post
		let forumPost = try await ForumPost(forum: forum, authorID: effectiveAuthor.userID, text: data.firstPost.text, images: imageFilenames)
		try await forumPost.save(on: req.db)
		try await forumPost.logIfModeratorAction(.post, moderatorID: cacheUser.userID, on: req)
		// Update the Category's cached count of forums
		category.forumCount = try await Int32(category.$forums.query(on: req.db).count())
		try await category.save(on: req.db)
		// If the post @mentions anyone, update their mention counts
		try await processForumMentions(post: forumPost, editedText: nil, isCreate: true, on: req)
		let creatorHeader = effectiveAuthor.makeHeader()
		let postData = try PostData(post: forumPost, author: creatorHeader, bookmarked: false, userLike: nil, likeCount: 0)
		let forumData = try ForumData(forum: forum, creator: creatorHeader,
					isFavorite: false, isMuted: false, posts: [postData], pager: Paginator(total: 1, start: 0, limit: 50))
		return forumData
	}
		
	/// `POST /api/v3/forum/ID/rename/:new_name`
	///
	/// Rename the specified `Forum` to the specified title string. 
	///
	/// - Parameter forumID: in URL path
	/// - Parameter new_name: in URL path; URL-path encoded.
	/// - Throws: 403 error if the user does not have credentials to modify the forum. 404 error
	///   if the forum ID is not valid.
	/// - Returns: 201 Created on success.
	func forumRenameHandler(_ req: Request) async throws -> HTTPStatus {
		let cacheUser = try req.auth.require(UserCacheData.self)
		guard let nameParameter = req.parameters.get("new_name"), nameParameter.count > 0 else {
			throw Abort(.badRequest, reason: "No new name parameter for forum name change.")
		}
		let forum = try await Forum.findFromParameter(forumIDParam, on: req) { query in
			query.categoryAccessFilter(for: cacheUser)
		}
		// must be forum owner or .moderator
		try cacheUser.guardCanModifyContent(forum, customErrorString: "User cannot modify forum title.")
		if forum.title != nameParameter {
			try await ForumEdit(forum: forum, editorID: cacheUser.userID, categoryChanged: false).save(on: req.db)
			forum.title = nameParameter
			try await forum.logIfModeratorAction(.edit, moderatorID: cacheUser.userID, on: req)
			try await forum.save(on: req.db)
		}
		return .created
	}
	
	/// `POST /api/v3/forum/ID/report`
	///
	/// Creates a `Report` regarding the specified `Forum`. The 'correct' use of this method is to report issues with the forum title. However,
	/// no amount of guidance is going to get users to not use this method to report on individual posts in the thread, even though there's a
	/// separate reporting API for reporting posts.
	///
	/// - Note: The accompanying report message is optional on the part of the submitting user,
	///   but the `ReportData` is mandatory in order to allow one. If there is no message,
	///   send an empty string in the `.message` field.
	///
	/// - Parameter forumID: in URL path
	/// - Parameter requestBody: <doc:ReportData> payload in the HTTP body.
	/// - Returns: 201 Created on success.
	func forumReportHandler(_ req: Request) async throws -> HTTPStatus {
		let cacheUser = try req.auth.require(UserCacheData.self)
		let data = try req.content.decode(ReportData.self)
		let forum = try await Forum.findFromParameter(forumIDParam, on: req) { query in
			query.categoryAccessFilter(for: cacheUser)
		}
		return try await forum.fileReport(submitter: cacheUser, submitterMessage: data.message, on: req)
	}
	
	/// `POST /api/v3/forum/ID/delete`
	/// `DELETE /api/v3/forum/ID`
	///
	/// Delete the specified `Forum`. This soft-deletes the forum itself and all the forum's posts. The posts have to be deleted so they 
	/// won't be returned by search methods.
	/// 
	/// To delete, the user must have an access level allowing them to delete the forum. Currently this means moderators and above.
	/// This means a regular user cannot delete a forum they created themselves.
	///
	/// - Parameter forumID: in URL path
	/// - Throws: 403 error if the user is not permitted to delete.
	/// - Returns: 204 No Content on success.
	func forumDeleteHandler(_ req: Request) async throws -> HTTPStatus {
		let cacheUser = try req.auth.require(UserCacheData.self)
		guard cacheUser.accessLevel.canEditOthersContent() else {
			throw Abort(.forbidden, reason: "User does not have access to delete forums.")
		}
		let forum = try await Forum.findFromParameter(forumIDParam, on: req) { query in
			query.categoryAccessFilter(for: cacheUser)
		}
		let category = try await forum.$category.get(on: req.db)
		try cacheUser.guardCanModifyContent(forum)
		try await forum.logIfModeratorAction(.delete, moderatorID: cacheUser.userID, on: req)
		let posts = try await ForumPost.query(on: req.db).filter(\.$forum.$id == forum.requireID()).all()
		try await processThreadDeleteMentions(posts: posts, on: req)
		try await posts.delete(on: req.db)
		try await forum.delete(on: req.db)
		// Update Category's cached forum count
		let count = try await category.$forums.query(on: req.db).count()
		category.forumCount = Int32(count)
		try await category.save(on: req.db)
		return .noContent
	}
	
	/// `POST /api/v3/forum/ID/create`
	///
	/// Create a new `ForumPost` in the specified `Forum`. 
	/// 
	/// Creating a new post in a forum updates that forum's `lastPostTime` timestamp. Editing, deleting, or reacting to posts does not change the timestamp. 
	/// This behavior sets the sort order for forums in a category when using the `update` sort order.
	///
	/// - Parameter forumID: in URL path
	/// - Parameter requestBody: <doc:PostContentData>
	/// - Throws: 403 error if the forum is locked or user is blocked.
	/// - Returns: <doc:PostData> containing the post's contents and metadata.
	func postCreateHandler(_ req: Request) async throws -> Response {
		let cacheUser = try req.auth.require(UserCacheData.self)
		// see `PostContentData.validations()`
 		let newPostData = try ValidatingJSONDecoder().decode(PostContentData.self, fromBodyOf: req)
		// get forum
		let forum = try await Forum.findFromParameter(forumIDParam, on: req) { query in
			query.with(\.$category)
		}
		try guardUserCanAccessCategory(cacheUser, category: forum.category)
		try guardUserCanPostInForum(cacheUser, in: forum)
		// ensure user has access to forum; user cannot retrieve block-owned forum, but prevent end-run
		guard !cacheUser.getBlocks().contains(forum.$creator.id) else {
			throw Abort(.forbidden, reason: "user cannot post in forum")
		}
		// process images
		let filenames = try await self.processImages(newPostData.images, usage: .forumPost, on: req)
		// create post
		let effectiveAuthor = newPostData.effectiveAuthor(actualAuthor: cacheUser, on: req)
		let forumPost = try ForumPost(forum: forum, authorID: effectiveAuthor.userID, text: newPostData.text, images: filenames)
		try await forumPost.save(on: req.db)
		forum.lastPostTime = Date()
		try await forum.save(on: req.db)
		try await forumPost.logIfModeratorAction(.post, moderatorID: cacheUser.userID, on: req)
		// If the post @mentions anyone, update their mention counts
		try await processForumMentions(post: forumPost, editedText: nil, isCreate: true, on: req)
		// return as PostData, with 201 status
		let response = Response(status: .created)
		try response.content.encode(PostData(post: forumPost, author: effectiveAuthor.makeHeader()))
		return response
	}
	
	/// `POST /api/v3/forum/post/ID/delete`
	/// `DELETE /api/v3/forum/post/ID`
	///
	/// Delete the specified `ForumPost`.
	/// 
	/// To delete, the user must have an access level allowing them to delete the post, and the forum itself must not be locked or in quarantine.
	///
	/// - Parameter postID: in URL path
	/// - Throws: 403 error if the user is not permitted to delete.
	/// - Returns: 204 No Content on success.
	func postDeleteHandler(_ req: Request) async throws -> HTTPStatus {
		let cacheUser = try req.auth.require(UserCacheData.self)
		let post = try await ForumPost.findFromParameter(postIDParam, on: req) { query in
			query.with(\.$forum) { forum in
				forum.with(\.$category)
			}
		}
		try guardUserCanAccessCategory(cacheUser, category: post.forum.category)
		try guardUserCanPostInForum(cacheUser, in: post.forum, editingPost: post)
		try await post.logIfModeratorAction(.delete, moderatorID: cacheUser.userID, on: req)
		try await processForumMentions(post: post, editedText: nil, on: req)
		try await post.delete(on: req.db)
		return .noContent
	}
	
	/// `POST /api/v3/forum/post/ID/report`
	///
	/// Create a `Report` regarding the specified `ForumPost`.
	///
	/// - Note: The accompanying report message is optional on the part of the submitting user,
	///   but the `ReportData` is mandatory in order to allow one. If there is no message,
	///   send an empty string in the `.message` field.
	///
	/// - Parameter requestBody:<doc:ReportData`> 
	/// - Throws: 409 error if user has already reported the post.
	/// - Returns: 201 Created on success.
	func postReportHandler(_ req: Request) async throws -> HTTPStatus {
		let cacheUser = try req.auth.require(UserCacheData.self)
		let data = try req.content.decode(ReportData.self)
		let post = try await ForumPost.findFromParameter(postIDParam, on: req) { query in
			query.with(\.$forum) { forum in
				forum.with(\.$category)
			}
		}
		try guardUserCanAccessCategory(cacheUser, category: post.forum.category)
		return try await post.fileReport(submitter: cacheUser, submitterMessage: data.message, on: req)
	}
	
	/// `POST /api/v3/forum/post/ID/laugh`
	///
	/// Add a "laugh" reaction to the specified `ForumPost`. If there is an existing `LikeType`
	/// reaction by the user, it is replaced.
	///
	/// - Parameter postID: in URL path
	/// - Throws: 403 error if user is the post's creator.
	/// - Returns: <doc:PostData> containing the updated like info.
	func postLaughHandler(_ req: Request) async throws -> PostData {
		return try await postReactHandler(req, likeType: .laugh)
	}
	
	/// `POST /api/v3/forum/post/ID/like`
	///
	/// Add a "like" reaction to the specified `ForumPost`. If there is an existing `LikeType`
	/// reaction by the user, it is replaced.
	///
	/// - Parameter postID: in URL path
	/// - Throws: 403 error if user is the post's creator.
	/// - Returns: <doc:PostData> containing the updated like info.
	func postLikeHandler(_ req: Request) async throws -> PostData {
		return try await  postReactHandler(req, likeType: .like)
	}
	
	/// `POST /api/v3/forum/post/ID/love`
	///
	/// Add a "love" reaction to the specified `ForumPost`. If there is an existing `LikeType`
	/// reaction by the user, it is replaced.
	///
	/// - Parameter postID: in URL path
	/// - Throws: 403 error if user is the post's creator.
	/// - Returns: <doc:PostData> containing the updated like info.
	func postLoveHandler(_ req: Request) async throws -> PostData {
		return try await postReactHandler(req, likeType: .love)
	}
	
	func postReactHandler(_ req: Request, likeType: LikeType) async throws -> PostData {
		let cacheUser = try req.auth.require(UserCacheData.self)
		// get post and forum
		let post = try await ForumPost.findFromParameter(postIDParam, on: req) { query in
			query.with(\.$forum) { forum in
				forum.with(\.$category)
			}
		}
		try guardUserCanAccessCategory(cacheUser, category: post.forum.category)
		guard post.$author.id != cacheUser.userID else {
			throw Abort(.forbidden, reason: "user cannot like own post")
		}
		let postLike = try await PostLikes.query(on: req.db).filter(\.$user.$id == cacheUser.userID).filter(\.$post.$id == post.requireID())
				.first() ?? PostLikes(cacheUser.userID, post)
		postLike.likeType = likeType
		try await postLike.save(on: req.db)
		let postDataArray = try await buildPostData([post], userID: cacheUser.userID, on: req)
		return postDataArray[0]
	}
	
	/// `POST /api/v3/forum/post/ID/unreact`
	/// `DELETE /api/v3/forum/post/ID/like`
	/// `DELETE /api/v3/forum/post/ID/laugh`
	/// `DELETE /api/v3/forum/post/ID/love`
	///
	/// Remove a `LikeType` reaction from the specified `ForumPost`.
	///
	/// - Parameter postID: in URL path
	/// - Throws: 403 error if user is the post's creator.
	/// - Returns: <doc:PostData> containing the updated like info.
	func postUnreactHandler(_ req: Request) async throws -> PostData {
		let cacheUser = try req.auth.require(UserCacheData.self)
		// get post and forum
		let post = try await ForumPost.findFromParameter(postIDParam, on: req) { query in
			query.with(\.$forum) { forum in
				forum.with(\.$category)
			}
		}
		try guardUserCanAccessCategory(cacheUser, category: post.forum.category)
		guard post.$author.id != cacheUser.userID else {
			throw Abort(.forbidden, reason: "user cannot like own post")
		}
		if let postLike = try await PostLikes.query(on: req.db).filter(\.$user.$id == cacheUser.userID)
				.filter(\.$post.$id == post.requireID()).first() {
			postLike.likeType = nil
			try await postLike.save(on: req.db)
		}
		let postDataArray = try await buildPostData([post], userID: cacheUser.userID, on: req)
		return postDataArray[0]
	}
	
	/// `POST /api/v3/forum/post/ID/update`
	///
	/// Update the specified `ForumPost`.
	///
	/// - Parameter postID: in URL path
	/// - Parameter requestBody: <doc:PostContentData> 
	/// - Throws: 403 error if user is not post owner or has read-only access.
	/// - Returns: <doc:PostData> containing the post's contents and metadata.
	func postUpdateHandler(_ req: Request) async throws -> PostData {
		let cacheUser = try req.auth.require(UserCacheData.self)
		// see `PostContentData.validations()`
		let newPostData = try ValidatingJSONDecoder().decode(PostContentData.self, fromBodyOf: req)
		let post = try await ForumPost.findFromParameter(postIDParam, on: req) { query in
			query.with(\.$forum) { forum in
				forum.with(\.$category)
			}
		}
		// Ensure use can view items in this category
		try guardUserCanAccessCategory(cacheUser, category: post.forum.category)
		// ensure user has write access, the post can be modified by them, and the forum isn't locked.
		try guardUserCanPostInForum(cacheUser, in: post.forum, editingPost: post)
		// process images
		let filenames = try await self.processImages(newPostData.images, usage: .forumPost, on: req)
		// update if there are changes
		let normalizedText = newPostData.text.replacingOccurrences(of: "\r\n", with: "\r")
		if post.text != normalizedText || post.images != filenames {
			// If the post @mentions anyone, update their mention counts
			try await processForumMentions(post: post, editedText: normalizedText, on: req)
			// Save current contents into an Edit record first
			let forumEdit = try ForumPostEdit(post: post, editorID: cacheUser.userID)
			post.text = normalizedText
			post.images = filenames
			try await post.logIfModeratorAction(.edit, moderatorID: cacheUser.userID, on: req)
			try await forumEdit.save(on: req.db)
			try await post.save(on: req.db)
		}
		// return updated post as PostData
		let postDataArray = try await buildPostData([post], userID: cacheUser.userID, on: req)
		return postDataArray[0]
	}
}
	
// Utilities for route methods
extension ForumController {
	
	/// Ensures the given user has appropriate access to create or edit posts in the given forum. If editing a post, you must pass the post in the `editingPost` parameter.
	func guardUserCanPostInForum(_ user: UserCacheData, in forum: Forum, editingPost: ForumPost? = nil) throws {
		if let post = editingPost {
			try user.guardCanModifyContent(post) 
		}
		else {
			try user.guardCanCreateContent()
		}
		guard user.accessLevel.canEditOthersContent() || (forum.moderationStatus == .normal || forum.moderationStatus == .modReviewed) else {
			throw Abort(.forbidden, reason: "Forum is locked.")
		}
	}
	
	/// Ensures the given user has the required access to view forums and posts in the given category.
	func guardUserCanAccessCategory(_ user: UserCacheData, category: Category) throws {
		guard user.accessLevel.hasAccess(category.accessLevelToView) else {
			throw Abort(.forbidden, reason: "User cannot view this forum category.")
		}
		if !user.accessLevel.hasAccess(.moderator), let requiredRole = category.requiredRole {
			guard user.userRoles.contains(requiredRole) else {
				throw Abort(.forbidden, reason: "User does not have role to view this forum category.")
			}
		}
	}

	/// Returns a dictionary mapping ForumIDs to ForumPosts, where each ForumPost is the last post made in its Forum by a user who isn't blocked or muted.
	/// The code in the guard works by running a query for each Forum in the array; for 50 forums it takes ~82ms to resolve. The code in the bottom half of the fn
	/// uses SQLKit to make a more complicated query, returning answers for all forums in one result set. Takes ~9ms.
	/// 
	/// The resulting dictionary may not contain all forum IDs from the input array--a forum with no posts or for which all posts are blocked/muted will have no 'last post'.
	func forumListGetLastPosts(_ forums: [Forum], on req: Request, user: UserCacheData) async throws -> [UUID : ForumPost] {
		if forums.isEmpty {
			return [:]
		}
		guard let sql = req.db as? SQLDatabase else {
			// Use Fluent to get the result if SQL database isn't available. This is likely much slower.
			let lastPosts = try await withThrowingTaskGroup(of: (UUID, ForumPost?).self) { group -> [UUID : ForumPost] in
				for forum in forums {
					group.addTask { 
						try await (forum.requireID(), forum.$posts.query(on: req.db).sort(\.$createdAt, .descending)
								.filter(\.$author.$id !~ user.getBlocks()).filter(\.$author.$id !~ user.getMutes()).first())
					}
				}
				var resultDict = [UUID : ForumPost]()
				for try await postTuple in group {
					if let post = postTuple.1 {
						resultDict[postTuple.0] = post
					}
				}
				return resultDict
			}
			return lastPosts
		}
		let forumUUIDArray = try forums.map { try $0.requireID() }
		let forumFieldName = SQLIdentifier(ForumPost().$forum.$id.key.description)
		let idFieldName = SQLIdentifier(ForumPost().$id.key.description)
		let authorFieldName = SQLIdentifier(ForumPost().$author.$id.key.description)
		let subSelect = sql.select()
				.columns(SQLColumn(forumFieldName), SQLAlias(SQLFunction("MAX", args: "id"), as: SQLColumn("latestpostid")))
				.from(ForumPost.schema)
				.where(forumFieldName, .in, forumUUIDArray)
				.groupBy(forumFieldName)
		if !user.getBlocks().isEmpty || !user.getMutes().isEmpty {
			subSelect.where(authorFieldName, .notIn, Array(user.getBlocks().union(user.getMutes())))
		}
		let rows = try await sql.select()
				.column("*")
				.from(SQLGroupExpression(subSelect.query), as: SQLRaw("latestposts"))
				.join(SQLIdentifier(ForumPost.schema), on: idFieldName, .equal, SQLRaw("latestposts.latestpostid"))
				.all()
		let posts: [UUID : ForumPost] = try rows.reduce(into: [:]) { dict, row in
			let post = try row.decode(model: ForumPost.self)
			dict[post.$forum.id] = post
		}
		return posts		
	}
	
// Very useful snippet for debugging SQL statement builders.
//		var s = SQLSerializer(database: sql)
//		subSelect.query.serialize(to: &s)
//		print(s.sql)
	
	/// Builds an array of `ForumListData` from the given `Forums`. 
	/// `ForumListData` does not return post content, but does return post counts.
	func buildForumListData(_ forums: [Forum], on req: Request, user: UserCacheData, forceIsFavorite: Bool? = nil, forceIsMuted: Bool? = nil) async throws -> [ForumListData] {
		// get forum metadata
		let forumIDs = try forums.map { try $0.requireID() }
		let postCounts = try await forums.childCountsPerModel(atPath: \.$posts, on: req.db)
		let readerPivots = try await ForumReaders.query(on: req.db).filter(\.$user.$id == user.userID).filter(\.$forum.$id ~~ forumIDs).all()
		let lastPostsDict = try await forumListGetLastPosts(forums, on: req, user: user)
		
		let readerPivotsDict = readerPivots.reduce(into: [:]) { $0[$1.$forum.id] = $1 } 
		let returnListData: [ForumListData] = try forums.map { forum in
			let forumID = try forum.requireID()
			let creatorHeader = try req.userCache.getHeader(forum.$creator.id)
			var lastPosterHeader: UserHeader? 
			var lastPostTime: Date? 
			if let lastPost = lastPostsDict[forumID] {
				lastPosterHeader = try req.userCache.getHeader(lastPost.$author.id)
				lastPostTime = lastPost.createdAt
			}
			let thisForumReaderPivot = readerPivotsDict[forumID]
			let joinedEvent = try? forum.joined(Event.self)
			return try ForumListData(forum: forum, creator: creatorHeader, postCount: postCounts[forumID] ?? 0,
					readCount: thisForumReaderPivot?.readCount ?? 0,
					lastPostAt: lastPostTime, lastPoster: lastPosterHeader,
					isFavorite: forceIsFavorite ?? thisForumReaderPivot?.isFavorite ?? false,
					isMuted: forceIsMuted ?? thisForumReaderPivot?.isMuted ?? false,
					event: joinedEvent)
		}
		return returnListData
	}
	
	/// Builds a `ForumData` with the contents of the given `Forum`. Uses the requests' "limit" and "start" query parameters
	/// to return only a subset of the forums' posts (for forums where postCount > limit).
	func buildForumData(_ forum: Forum, on req: Request, startPostID: Int? = nil) async throws -> ForumData {
		let cacheUser = try req.auth.require(UserCacheData.self)
		let postCount = try await forum.$posts.query(on: req.db).count()
		let readerPivot = try await forum.$readers.$pivots.query(on: req.db).filter(\.$user.$id == cacheUser.userID).first()
		let clampedReadCount = min(readerPivot?.readCount ?? 0, postCount)
		let limit = (req.query[Int.self, at: "limit"] ?? 50).clamped(to: 1...Settings.shared.maximumForumPosts)

		//
		var resolvedStartPostID: Int?
		var start = 0
		if let startParam = req.query[Int.self, at: "start"] {
			start = max(startParam, 0)
			// Get the 'start' post without filtering blocks and mutes
			let startPost = try await forum.$posts.query(on: req.db).sort(\.$createdAt, .ascending).range(start...start).first()
			resolvedStartPostID = try startPost?.requireID()
		}
		else if let startPostIDParam = req.query[Int.self, at: "startPost"] {
			start = try await forum.$posts.query(on: req.db).filter(\.$id < startPostIDParam).count()
			resolvedStartPostID = startPostIDParam
		}
		else if let directStartPostID = startPostID {
			start = try await forum.$posts.query(on: req.db).filter(\.$id < directStartPostID).count()
			resolvedStartPostID = directStartPostID
		}
		else {
			start = max((clampedReadCount / limit) * limit, 0)
			// Get the 'start' post without filtering blocks and mutes
			let startPost = try await forum.$posts.query(on: req.db).sort(\.$createdAt, .ascending).range(start...start).first()
			resolvedStartPostID = try startPost?.requireID()
		}
		// filter posts
		var query = forum.$posts.query(on: req.db)
				.filter(\.$author.$id !~ cacheUser.getBlocks())
				.filter(\.$author.$id !~ cacheUser.getMutes())
				.sort(\.$createdAt, .ascending)
		if let resolvedStartPostID = resolvedStartPostID {
			query = query.range(0..<limit).filter(\.$id >= resolvedStartPostID)
		}
		else {
			query = query.range(start...start + limit)
		}
		let posts = try await query.all()
		if let pivot = readerPivot {
			let newReadCount = min(start + limit, postCount)
			if newReadCount > pivot.readCount || pivot.readCount > postCount {
				pivot.readCount = newReadCount
				try await pivot.save(on: req.db)
			}
		}
		else {
			let newReader = try ForumReaders(cacheUser.userID, forum)
			newReader.readCount = min(start + limit, postCount)
			try await newReader.save(on: req.db)
		}
		let flattenedPosts = try await buildPostData(posts, userID: cacheUser.userID, on: req, mutewords: cacheUser.mutewords)
		let creatorHeader = try req.userCache.getHeader(forum.$creator.id)
		let pager = Paginator(total: postCount, start: start, limit: limit)
		// For event forums
		let event = try await forum.$scheduleEvent.query(on: req.db).first()

		return try ForumData(forum: forum, creator: creatorHeader, 
				isFavorite: readerPivot?.isFavorite ?? false,
				isMuted: readerPivot?.isMuted ?? false,
				posts: flattenedPosts, pager: pager, event: event)
	}
		
	// Builds an array of PostData structures from the given posts, adding the user's bookmarks and likes
	// for the post, as well as the total count of likes. The optional parameters are for callers that
	// only need some of the functionality, or for whom some of the values are known in advance e.g.
	// the method that returns a user's bookmarked posts can assume all the posts it finds are in fact bookmarked.
	func buildPostData(_ posts: [ForumPost], userID: UUID, on req: Request, mutewords: [String]? = nil, 
			assumeBookmarked: Bool? = nil, assumeLikeType: LikeType? = nil, matchHashtag: String? = nil) async throws -> [PostData] {
		// remove muteword posts
		var filteredPosts = posts
		if let mutes = mutewords {
			 filteredPosts = posts.compactMap { $0.filterOutStrings(using: mutes) }
		}
		// get exact hashtag if we're matching on hashtag
		if let hashtag = matchHashtag {
			filteredPosts = filteredPosts.compactMap { filteredPost in
				let text = filteredPost.text.lowercased()
				let words = text.components(separatedBy: .whitespacesAndNewlines + .contentSeparators)
				return words.contains(hashtag) ? filteredPost : nil
			}
		}
		
		let postIDs = try filteredPosts.map { try $0.requireID() }
		let userLikes = try await PostLikes.query(on: req.db).filter(\.$post.$id ~~ postIDs).filter(\.$user.$id == userID).all()
		let likeCountDict = try await filteredPosts.childCountsPerModel(atPath: \.$likes.$pivots, on: req.db,
				fluentFilter: { builder in builder.filter(\.$likeType != nil) },
				sqlFilter: { builder in builder.where("liketype", .isNot, SQLLiteral.null) })
		let userLikeDict = Dictionary(userLikes.map { ($0.$post.id, $0) }, uniquingKeysWith: { (first, _) in first })
		let postDataArray = try filteredPosts.map { post -> PostData in 
			let postID = try post.requireID()
			let author = try req.userCache.getHeader(post.$author.id)
			let bookmarked = assumeBookmarked ?? userLikeDict[postID]?.isFavorite ?? false
			let userLike = userLikeDict[postID]?.likeType
			let likeCount = likeCountDict[postID] ?? 0
			return try PostData(post: post, author: author, bookmarked: bookmarked, userLike: userLike, likeCount: likeCount)
		}
		return postDataArray
	}
	
	// Scans the text of forum posts as they are created/edited/deleted, finds @mentions, updates mention counts for
	// mentioned `User`s.
	func processForumMentions(post: ForumPost, editedText: String?, isCreate: Bool = false, on req: Request) async throws {
		let postID = post.id ?? 0
		try await withThrowingTaskGroup(of: Void.self) { group in
			// Load the forum and category for this post, if we don't have it already. Usually these values are already loaded in.
			if post.$forum.value == nil {
				try await post.$forum.load(on: req.db)
			}
			if post.forum.$category.value == nil {
				try await post.forum.$category.load(on: req.db)
			}
			let accessLevelToView = post.forum.category.accessLevelToView
			let role = post.forum.category.requiredRole
			let canUserAccessCategory = { (user: UserCacheData) -> UUID? in
				if !user.accessLevel.hasAccess(accessLevelToView) {
					return nil
				}
				if !user.accessLevel.hasAccess(.moderator), let role = role, !user.userRoles.contains(role) {
					return nil
				}
				return user.userID
			}
// Mentions
			let (subtracts, adds) = post.getMentionsDiffs(editedString: editedText, isCreate: isCreate)
			if !subtracts.isEmpty {
				let subtractUUIDs = req.userCache.getUsers(usernames: subtracts).compactMap(canUserAccessCategory)
				group.addTask { try await subtractNotifications(users: subtractUUIDs, type: .forumMention(postID), on: req) }
			}
			if !adds.isEmpty {
				let addUUIDs = req.userCache.getUsers(usernames: adds).compactMap(canUserAccessCategory)
				var authorText = "A user"
				if let authorName = req.userCache.getUser(post.$author.id)?.username {
					authorText = "User @\(authorName)"
				}
				let infoStr = "\(authorText) wrote a forum post that @mentioned you."
				group.addTask { try await addNotifications(users: addUUIDs, type: .forumMention(postID), info: infoStr, on: req) }
			}
// Alertwords
			let (alertSubtracts, alertAdds) = post.getAlertwordDiffs(editedString: editedText, isCreate: isCreate)
			let alertSet = try await req.redis.getAllAlertwords()
			let subtractingAlertWords = alertSubtracts.intersection(alertSet)
			let addingAlertWords = alertAdds.intersection(alertSet)
			subtractingAlertWords.forEach { word in
				group.addTask {
					let userIDs = try await req.redis.getUsersForAlertword(word)
					let validUserIDs = req.userCache.getUsers(userIDs).compactMap(canUserAccessCategory)
					try await subtractNotifications(users: validUserIDs, type: .alertwordPost(word, postID), on: req)
				}
			}
			if addingAlertWords.count > 0 {
				var authorText = "A user"
				if let authorName = req.userCache.getUser(post.$author.id)?.username {
					authorText = "User @\(authorName)"
				}
				addingAlertWords.forEach { word in
					let infoStr = "\(authorText) wrote a forum post containing your alert word '\(word)'."
					group.addTask { 
						let userIDs = try await req.redis.getUsersForAlertword(word)
						let validUserIDs = req.userCache.getUsers(userIDs).compactMap(canUserAccessCategory)
						try await addNotifications(users: validUserIDs, type: .alertwordPost(word, postID), info: infoStr, on: req)
					}
				}
			}
			
// Hashtags
			let hashtags = post.getHashtags()
			if !hashtags.isEmpty {
				group.addTask { try await req.redis.addHashtags(hashtags) }
			}
			// I believe this line is required to let subtasks propagate thrown errors by rethrowing.
			try await group.waitForAll()
		}
	}
	
	// Deleting a forum thread means we delete a bunch of posts at once. This fn coalesces the updates to User models
	// so that each User is updated at most one time for a thread deletion.
	func processThreadDeleteMentions(posts: [ForumPost], on req: Request) async throws {
		var mentionAdjustCounts = [String : Int]()
		posts.forEach { post in
			let (subtracts, _) = post.getMentionsDiffs(editedString: nil, isCreate: false)
			subtracts.forEach { username in
				var entry = mentionAdjustCounts[username] ?? 0
				entry += 1
				mentionAdjustCounts[username] = entry
			}
		}
		_ = try await withThrowingTaskGroup(of: Void.self) { group in
			mentionAdjustCounts.forEach { username, value in
				if let userID = req.userCache.getHeader(username)?.userID {
					group.addTask { try await subtractNotifications(users: [userID], type: .forumMention(0), subtractCount: value, on: req) }
				}
			}
			for try await _ in group { }
		}
		// FIXME: I believe this fn should also adjust alertword counts, but need to test first to prove it doesn't do the right thing.
	}
}

extension QueryBuilder {

    /// Given a `ForumPost`, `Forum`, or `Category` query, adds filters to the query to filter out entities in categories the current user cannot see.
	/// Joins the Category (and the Forum, if necessary) to the query to do this.
	@discardableResult func categoryAccessFilter(for possibleUser: UserCacheData?) -> Self {
		switch Model.self {
			case is ForumPost.Type: 
				self.join(Forum.self, on: \Forum.$id == \ForumPost.$forum.$id)
				self.join(Category.self, on: \Category.$id == \Forum.$category.$id)
			case is Forum.Type: 
				self.join(Category.self, on: \Category.$id == \Forum.$category.$id)
			case is Category.Type: 
				break
			default: break
		}
		guard let user = possibleUser else {
			return self.filter(Category.self, \.$accessLevelToView <= .quarantined).filter(Category.self, \.$requiredRole == nil)
		}	
		self.filter(Category.self, \Category.$accessLevelToView <= user.accessLevel)
		if user.accessLevel >= .moderator {
			return self
		}
		if user.userRoles.isEmpty {
			return self.filter(Category.self, \.$requiredRole == nil)
		}
		
		return self.group(.or) { group in
			group.filter(Category.self, \.$requiredRole == nil).filter(Category.self, \.$requiredRole ~~ user.userRoles)
		}
	}
}<|MERGE_RESOLUTION|>--- conflicted
+++ resolved
@@ -119,11 +119,7 @@
 	// header in the request.
 	
 	// MARK: Returns Forum Lists	
-<<<<<<< HEAD
-	/// `GET /api/v3/forum/categories/ID`
-=======
 	/// `GET /api/v3/forum/categories/:ID`
->>>>>>> cc24931b
 	///
 	/// Retrieve a list of forums in the specifiec `Category`. Will not return forums created by blocked users.
 	/// 
