--- conflicted
+++ resolved
@@ -425,11 +425,8 @@
 				userAutoQuarantineThreshold: postStruct.userAutoQuarantineThreshold, 
 				allowAnimatedImages: postStruct.allowAnimatedImages == "on",
 				enableFeatures: enablePairs, disableFeatures: disablePairs,
-<<<<<<< HEAD
-				displayTimeZoneAbbr: postStruct.displayTimeZoneAbbr)
-=======
+				displayTimeZoneAbbr: postStruct.displayTimeZoneAbbr,
 				shipWifiSSID: postStruct.shipWifiSSID)
->>>>>>> 081a28c7
 		return apiQuery(req, endpoint: "/admin/serversettings/update", method: .POST, beforeSend: { req throws in
 			try req.content.encode(apiPostContent)
 		}).flatMapThrowing { response in
