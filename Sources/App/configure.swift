import Vapor
import Redis
import Fluent
import FluentPostgresDriver
import Leaf
import LeafKit
import Metrics
import Prometheus
import gd

/// # Launching Swiftarr
/// 
/// ### Environment
/// 
/// Besides the standard .development, .production, and .testing, there's a few custom environment values that can be set, either on the command line
/// with `--env <ENVIRONMENT>` or with the `VAPOR_ENV` environment variable
/// 
/// Environment variables used by Swiftarr:
/// * DATABASE_URL: 
/// * DATABASE_HOSTNAME:
/// * DATABASE_PORT:
/// * DATABASE_DB:
/// * DATABASE_USER:
/// * DATABASE_PASSWORD:
/// 
/// * REDIS_URL:
/// * REDIS_HOSTNAME: 
/// 
/// * PORT:
/// * hostname:
/// 
/// * ADMIN_PASSWORD:
/// * RECOVERY_KEY:
/// 
/// * SWIFTARR_USER_IMAGES:  Root directory for storing user-uploaded images. These images are referenced by filename in the db.
///
/// Called before your application initializes. Calls several other config methods to do its work. Sub functions are only
/// here for easier organization. If order-of-initialization issues arise, rearrange as necessary.
public func configure(_ app: Application) throws {

	// use iso8601ms for dates
	let jsonEncoder = JSONEncoder()
	let jsonDecoder = JSONDecoder()
	jsonEncoder.dateEncodingStrategy = .iso8601ms
	jsonDecoder.dateDecodingStrategy = .iso8601ms
	ContentConfiguration.global.use(encoder: jsonEncoder, for: .json)
	ContentConfiguration.global.use(decoder: jsonDecoder, for: .json)
	
	// Set up all the settings that we don't need Redis to acquire. 
	try configureBundle(app)
	try configureBasicSettings(app)

	// Remember: Stored Settings are not available during configuration--only 'basic' settings.
	try databaseConnectionConfiguration(app)
	try configureHTTPServer(app)
	try configureMiddleware(app)
	try configureSessions(app)
	try configureLeaf(app)
	try configurePrometheus(app)
	try routes(app)
	try configureMigrations(app)
		
	// Settings loads values from Redis during startup, and Redis isn't available until app.boot() completes.
	// Posts on RedisKit's github bug db say the solution is to call boot() early. 
	try app.boot()
	
	try configureAPIURL(app)

	// Check that we can access everything.
	try verifyConfiguration(app)
	
	// Now load the settings that we need Redis access to acquire.
	try configureStoredSettings(app)

	// UserCache had previously done startup initialization with a lifecycle handler. However, Redis isn't ready 
	// for use until its 'didBoot' lifecycle handler has run, and I don't like opaque ordering dependencies.
	// As a lifecycle handler, our 'didBoot' callback got put in a list with Redis's, and we had to hope Vapor called them first.
	try app.initializeUserCache(app)

	// Add custom commands
	configureCommands(app)
}

// So, the way to get files copied into a built app with SPM is to declare them as Resources of some sort and 
// the SPM build process will copy them into the app's directory tree in a Bundle. Xcode will also copy them
// into the app's directory tree as a Bundle, except it'll be in a different place with a different name and
// the bundle will have a different internal structure. Oh, and if you build with "vapor run" on the command line,
// the bundle with all the resources files in it will be in yet another different place. I *think* this code
// will handle all the cases, finding the bundle dir correctly. We also check that we can find our resource files
// on launch.
func configureBundle(_ app: Application) throws {
	var resourcesURL: URL
	if operatingSystemPlatform() == "Linux" {
		resourcesURL = Bundle.main.bundleURL.appendingPathComponent("swiftarr_App.resources")
	}
	else if let xcodeLinkedLocation = Bundle.main.resourceURL?.appendingPathComponent("swiftarr_App.bundle"), 
			let bundle = Bundle.init(url: xcodeLinkedLocation), let loc = bundle.resourceURL,
			FileManager.default.fileExists(atPath: loc.appendingPathComponent("seeds").path) {
		// Xcode build toolchain uses this case
		resourcesURL = loc
	}
	else if let cliLinkedLocation = Bundle.main.resourceURL?.appendingPathComponent("swiftarr_App.bundle"), 
			let bundle = Bundle.init(url: cliLinkedLocation),
			FileManager.default.fileExists(atPath: bundle.bundleURL.appendingPathComponent("seeds").path) {
		// Command line toolchain (`swift build`) uses this case
		resourcesURL = bundle.bundleURL
	}
	else if let fwLinkedLocation = Bundle(for: Settings.self).resourceURL?.appendingPathComponent("swiftarr_App.bundle"), 
			let bundle = Bundle.init(url: fwLinkedLocation), let loc = bundle.resourceURL {
		resourcesURL = loc
	}
	else if let bundle = Bundle.init(url: Bundle.main.bundleURL.appendingPathComponent("swiftarr_App.bundle")), let loc = bundle.resourceURL {
		resourcesURL = loc
	}
	else if Bundle(for: Settings.self).url(forResource: "swiftarr", withExtension: "css", subdirectory: "Resources/Assets/css") != nil {
		resourcesURL = Bundle(for: Settings.self).resourceURL ?? Bundle(for: Settings.self).bundleURL
	}
	else {
		resourcesURL = Bundle.main.bundleURL.appendingPathComponent("swiftarr_App.bundle")
		if let swiftarrBundle = Bundle(url: resourcesURL), let swiftarrResourceURL = swiftarrBundle.resourceURL {
			resourcesURL = swiftarrResourceURL
		}
	}
	Settings.shared.staticFilesRootPath = resourcesURL
	Logger(label: "app.swiftarr.configuration") .notice("Set static files path to \(Settings.shared.staticFilesRootPath.path).")

	// Load the variables in the .env file into our environment. This calls `setenv` on each key-value pair in the file.
	// Vapor is setup to load these files automatically,
	//
	// I don't really know if this works on MacOS or not given the weirdness around bundling between MacOS and Linux.
	// This might also be different between Xcode and not-Xcode.
	// https://developer.apple.com/documentation/foundation/bundle
	// https://stackoverflow.com/questions/51955184/get-nil-when-looking-for-file-in-subdirectory-of-main-bundle
	let configDirectory = Settings.shared.seedsDirectoryPath.appendingPathComponent("Private Swiftarr Config")	
	let envFilePath = configDirectory.appendingPathComponent("\(app.environment.name).env")
	if FileManager.default.fileExists(atPath: envFilePath.path) {
		Logger(label: "app.swiftarr.configuration").notice("Loading environment configuration from \(envFilePath.path)")
		DotEnvFile.load(path: envFilePath.path, on: .shared(app.eventLoopGroup), fileio: app.fileio, logger: app.logger)
	} else {
		Logger(label: "app.swiftarr.configuration")
				.warning("No config file detected for environment '\(app.environment.name)'. Defaulting to shell environment and code defaults.")
	}
}

// Sets up the cruise start date, image file types supported on the local machine, and determines a few local file paths.
// Note that other configuration methods rely on values set by this method.
func configureBasicSettings(_ app: Application) throws {

	// Set the cruise start date to a date that works with the Schedule.ics file that we have. Until we have
	// a 2022 schedule, we're using the 2020 schedule. Development builds by default will date-shift the current date
	// into a day of the cruise week (the time the schedule covers) for Events methods, because 'No Events Today' 
	// makes testing schedule features difficult.

	// We do not have the displayCalendar yet so we have to build our own. Since the departure port/timezone is
	// well-known we can safely rely on it here. Perhaps someday make it an environment variable or some other
	// method of configuration for app startup?
	var portCalendar = Calendar(identifier: .gregorian)
	let portTimeZone = TimeZone(identifier: "America/New_York")!
	portCalendar.timeZone = portTimeZone
	Settings.shared.portTimeZone = portTimeZone

	if app.environment == .testing {
		Logger(label: "app.swiftarr.configuration") .notice("Starting up in Testing mode.")
		Settings.shared.cruiseStartDateComponents = DateComponents(year: 2022, month: 3, day: 5)
	}
	else if app.environment == .development {
		Logger(label: "app.swiftarr.configuration") .notice("Starting up in Development mode.")
		Settings.shared.cruiseStartDateComponents = DateComponents(year: 2022, month: 3, day: 5)
	}
	else if app.environment == .production {
		Logger(label: "app.swiftarr.configuration") .notice("Starting up in Production mode.")
		// Until we get a proper future schedule, we're using the current schedule for testing. 
		Settings.shared.cruiseStartDateComponents = DateComponents(year: 2023, month: 3, day: 5)
	}
	else {
		Logger(label: "app.swiftarr.configuration") .notice("Starting up in Custom \"\(app.environment.name)\" mode.")
		Settings.shared.cruiseStartDateComponents = DateComponents(year: 2023, month: 3, day: 5)
	}
	
	// Ask the GD Image library what filetypes are available on the local machine.
	// gd, gd2, xbm, xpm, wbmp, some other useless formats culled.
	let fileTypes = [".gif", ".bmp", ".tga", ".png", ".jpg", ".heif", ".heix", ".avif", ".tif", ".webp"]
	var supportedInputTypes = fileTypes.filter { gdSupportsFileType($0, 0) != 0 }
	var supportedOutputTypes = fileTypes.filter { gdSupportsFileType($0, 1) != 0 }
	if supportedInputTypes.contains(".jpg") {
		supportedInputTypes.append(".jpeg")
	}
	if supportedOutputTypes.contains(".jpg") {
		supportedOutputTypes.append(".jpeg")
	}
	Settings.shared.validImageInputTypes = supportedInputTypes
	Settings.shared.validImageOutputTypes = supportedOutputTypes
	
	// On my machine: heif, heix, avif not supported
	// [".gif", ".bmp", ".tga", ".png", ".jpg", ".tif", ".webp"] inputs
	// [".gif", ".bmp",		 ".png", ".jpg", ".tif", ".webp"] outputs
	
	// Set the app's views dir, which is where all the Leaf template files are.
	app.directory.viewsDirectory = Settings.shared.staticFilesRootPath.appendingPathComponent("Resources/Views").path
	// Also set the resources dir, although I don't think it's used anywhere.
	app.directory.resourcesDirectory = Settings.shared.staticFilesRootPath.appendingPathComponent("Resources").path
	
	// This sets the root dir for the "User Images" tree, which is where user uploaded images are stored.
	// The postgres DB holds filenames that refer to files in this directory tree; ideally the lifetime of the 
	// contents of this directory should be tied to the lifetime of the DB (that is, clear out this dir on DB reset).
	if let userImagesOverridePath = Environment.get("SWIFTARR_USER_IMAGES") {
		Settings.shared.userImagesRootPath = URL(fileURLWithPath: userImagesOverridePath)
	}
	else {
		// Figure out the likely path to the 'swiftarr' executable.
		var likelyExecutablePath: String
		let appPath = app.environment.arguments[0]
		if appPath.isEmpty || !appPath.hasPrefix("/") {
			likelyExecutablePath = DirectoryConfiguration.detect().workingDirectory
		}
		else {
			likelyExecutablePath = URL(fileURLWithPath: appPath).deletingLastPathComponent().path
		}
		
		Settings.shared.userImagesRootPath = URL(fileURLWithPath: likelyExecutablePath).appendingPathComponent("images")
	}
	Logger(label: "app.swiftarr.configuration") .notice("Set userImages path to \(Settings.shared.userImagesRootPath.path).")

	// Always capture stack traces, regardless of log level. Default is false.
	// https://docs.vapor.codes/basics/errors/
	StackTrace.isCaptureEnabled = false
}

func databaseConnectionConfiguration(_ app: Application) throws {
	// configure PostgreSQL connection
	// note: environment variable nomenclature is vapor.cloud compatible

	// Specify a database connection timeout in case we find ourselves stuck on a slow laptop.
	let databaseTimeoutSeconds = Int64(Environment.get("DATABASE_TIMEOUT") ?? "10")

	if let databaseURL = Environment.get("DATABASE_URL"), var postgresConfig = PostgresConfiguration(url: databaseURL) {
		postgresConfig.tlsConfiguration = .makeClientConfiguration()
		postgresConfig.tlsConfiguration?.certificateVerification = .none
		app.databases.use(.postgres(configuration: postgresConfig, maxConnectionsPerEventLoop: 1, connectionPoolTimeout: .seconds(databaseTimeoutSeconds!)), as: .psql)
	} else 
	{
		// otherwise
		let postgresHostname = Environment.get("DATABASE_HOSTNAME") ?? "localhost"
		let postgresUser = Environment.get("DATABASE_USER") ?? "swiftarr"
		let postgresPassword = Environment.get("DATABASE_PASSWORD") ?? "password"
		let postgresDB: String
		let postgresPort: Int
		if app.environment == .testing {
			postgresDB = "swiftarr-test"
			postgresPort = Int(Environment.get("DATABASE_PORT") ?? "5433")!
		} else {
			postgresDB = Environment.get("DATABASE_DB") ?? "swiftarr"
			postgresPort = 5432
		}
		app.databases.use(.postgres(hostname: postgresHostname, port: postgresPort, username: postgresUser, 
				password: postgresPassword, database: postgresDB, maxConnectionsPerEventLoop: 1, connectionPoolTimeout: .seconds(databaseTimeoutSeconds!)), as: .psql)
	}
	
	// Configure Redis connection
	// Vapor's Redis package may not yet support TLS database connections so we support going both ways.
	let redisPoolOptions: RedisConfiguration.PoolOptions = RedisConfiguration.PoolOptions(maximumConnectionCount: .maximumActiveConnections(2))

	if let redisString = Environment.get("REDIS_URL"), let redisURL = URL(string: redisString) {
		app.redis.configuration = try RedisConfiguration(url: redisURL, pool: redisPoolOptions)
	} else {
		let redisHostname = Environment.get("REDIS_HOSTNAME") ?? "localhost"
		let redisPort = (app.environment == .testing) ? Int(Environment.get("REDIS_PORT") ?? "6380")! : 6379
		var redisPassword: String? = Environment.get("REDIS_PASSWORD") ?? "password"
		if redisPassword == "" {
			redisPassword = nil
		}
		app.redis.configuration = try RedisConfiguration(hostname: redisHostname, port: redisPort, password: redisPassword, pool: redisPoolOptions)
	}
}

// Loads stored setting values from Redis. Must be called after app.boot, because Redis isn't ready until then.
func configureStoredSettings(_ app: Application) throws {
	let promise = app.eventLoopGroup.next().makePromise(of: Void.self)
	promise.completeWithTask {
		try await Settings.shared.readStoredSettings(app: app)
	}
	let _ : EventLoopFuture<Void> = promise.futureResult
}

func configureHTTPServer(_ app: Application) throws {
	// run Web UI on port 8081 by default and set a 10MB hard limit on file size
    let port = Int(Environment.get("SWIFTARR_PORT") ?? "8081")!
	app.http.server.configuration.port = port
	app.routes.defaultMaxBodySize = "10mb"
	
	// Enable HTTP response compression.
	// app.http.server.configuration.responseCompression = .enabled
	
	// Each environment type has its own default hostname. The hostname controls which address we will accept new connections on.
	// The default hostname for an environment may be overridden with the "SWIFTARR_HOSTNAME" environment variable,
	// and the "--hostname <addr>" command line parameter overrides the environment var.
	if let host = Environment.get("SWIFTARR_HOSTNAME") {
		app.http.server.configuration.hostname = host
	}
	else if app.environment == .development {
		app.http.server.configuration.hostname = "127.0.0.1"
	}
	else if app.environment == .production {
		app.http.server.configuration.hostname = "joco.hollandamerica.com"
	}
	
	// Make our chosen hostname a canonical hostname that Settings knows about
	if !Settings.shared.canonicalHostnames.contains(app.http.server.configuration.hostname) {
		Settings.shared.canonicalHostnames.append(app.http.server.configuration.hostname)
	}
	
	// Load the FQDNs that we expect Twitarr to be available from. This feeds into link processing to help
	// ensure a smooth experience between users who enter the site via different hostnames. For example:
	// http://joco.hollandamerica.com and https://twitarr.com are both expected to function and bring you
	// the same content.
	// The empty-string-undefined thing is a little hacky. But it solves a problem of wanting to disable all
	// canonical hostnames. The built-in defaults are set in Settings.swift but without a feature switch boolean
	// you can't disable them. So you can specify the environment variable empty and it will effectively
	// generate a hostname that will never exist, thus the regexes in CustomLeafTags will never match.
	if let canonicalHostnamesStr: String = Environment.get("SWIFTARR_CANONICAL_HOSTNAMES") {
		Settings.shared.canonicalHostnames = canonicalHostnamesStr.split(separator: ",").map { String($0) }
	}
	else if !app.http.server.configuration.hostname.isEmpty {
		Settings.shared.canonicalHostnames.append(app.http.server.configuration.hostname)
	}
	app.logger.debug("Setting canonical hostnames: \(Settings.shared.canonicalHostnames)")
}

func configureAPIURL(_ app: Application) throws {
	// API URL. We used to determine this in SiteController in apiQuery() based on the HTTP Host headers.
	// Due to the way the boat network is architected the HTTP host headers had to be stripped away and reset
	// to the container hostname/IP because of some NAT translations that we had no control over. Additionally,
	// to facilitate the eventual breaking up of the UI and API it would be better if we could point the UI
	// at any API endpoint and say "go". Unfortunately the Settings constructs are somewhat interlinked but
	// hey maybe someday we will complete the split.
	let apiScheme = Environment.get("API_SCHEME") ?? "http"
	let apiHostname = app.http.server.configuration.hostname	// Environment.get("API_HOSTNAME") ?? "127.0.0.1"
	// Don't bother casting this to an int, we're just gonna process it as a string the whole way through.
	let apiPort = app.http.server.configuration.port			// Environment.get("API_PORT") ?? "8081"
	let apiPrefix = Environment.get("API_PREFIX") ?? "/api/v3"
	guard let apiUrlComponents = URLComponents(string: "\(apiScheme)://\(apiHostname):\(apiPort)\(apiPrefix)"),
		let outputURL = apiUrlComponents.url else {
		throw "Unable to construct a valid API URL."
	}
	Settings.shared.apiUrlComponents = apiUrlComponents
	Logger(label: "app.swiftarr.configuration") .notice("API URL base is '\(outputURL)'.")
}

// register global middleware
func configureMiddleware(_ app: Application) throws {
	// By default, Vapor launches with 2 middlewares: RouteLoggingMiddleware and ErrorMiddleware.
	// We want to replace the standard Error middleware with SwiftarrErrorMiddleware, and we do that by
	// creating a new Middlewares().
	var new = Middlewares()

	// Set up CORS to allow any client hosted anywhere to access the API
	let corsConfiguration = CORSMiddleware.Configuration(
		allowedOrigin: .all,
		allowedMethods: [.GET, .POST, .PUT, .OPTIONS, .DELETE, .PATCH],
		allowedHeaders: [.accept, .authorization, .contentType, .origin, .xRequestedWith, .userAgent, .accessControlAllowOrigin]
	)
	let corsMiddleware = CORSMiddleware(configuration: corsConfiguration)
	new.use(corsMiddleware, at: .beginning)

	new.use(SwiftarrErrorMiddleware(environment: app.environment))
	new.use(SiteErrorMiddleware(environment: app.environment))		
	app.middleware = new
	
	// Change the default bcrypt cost for user accounts
	app.passwords.use(.bcrypt(cost: 9))
}

func configureSessions(_ app: Application) throws {
	app.sessions.configuration.cookieName = "swiftarr_session"
	
	// Configures cookie value creation.
	app.sessions.configuration.cookieFactory = { sessionID in
		.init(string: sessionID.string,
				expires: Date( timeIntervalSinceNow: 60 * 60 * 24 * 7),
				maxAge: nil,
				domain: nil,
				path: "/",
				isSecure: false,
				isHTTPOnly: true,
				sameSite: .lax
		)
	}
	
	// Use Redis to store sessions
	app.sessions.use(.redis)
}

func configureLeaf(_ app: Application) throws {
	
	// Create a custom Leaf source that doesn't have the '.toVisibleFiles' limit and uses '.html' instead of '.leaf' as the 
	// default extension. We need visible files turned off because of Heroku, which builds the app into a dir named ".swift-bin"
	// and copies all the resources and views into there. And, settings the extension to .html gets Xcode syntax highlighting 
	// to work without excessive futzing (you can manually set the type to HTML, per file, except Xcode keeps forgetting the setting).
	let customLeafSource = NIOLeafFiles(fileio: app.fileio, limits: [.toSandbox, .requireExtensions], 
			sandboxDirectory: app.directory.viewsDirectory, viewDirectory: app.directory.viewsDirectory, defaultExtension: "html")
	let leafSources = LeafSources()
	try leafSources.register(source: "swiftarrCustom", using: customLeafSource, searchable: true)
	app.leaf.sources = leafSources
	
	app.views.use(.leaf)

	// Custom Leaf tags
	app.leaf.tags["addJocomoji"] = AddJocomojiTag()
	app.leaf.tags["formatTwarrtText"] = try FormatPostTextTag(.twarrt)
	app.leaf.tags["formatPostText"] = try FormatPostTextTag(.forumpost)
	app.leaf.tags["formatFezText"] = try FormatPostTextTag(.fez)
	app.leaf.tags["formatSeamailText"] = try FormatPostTextTag(.seamail)
	app.leaf.tags["relativeTime"] = RelativeTimeTag()
	app.leaf.tags["eventTime"] = EventTimeTag()
	app.leaf.tags["staticTime"] = StaticTimeTag()
	app.leaf.tags["UTCTime"] = UTCTimeTag()
	app.leaf.tags["fezTime"] = FezTimeTag()
	app.leaf.tags["avatar"] = AvatarTag()
	app.leaf.tags["userByline"] = UserBylineTag()
	app.leaf.tags["cruiseDayIndex"] = CruiseDayIndexTag()
	app.leaf.tags["gameRating"] = GameRatingTag()
	app.leaf.tags["localTime"] = LocalTimeTag()
}

func configurePrometheus(_ app: Application) throws {
	let myProm = PrometheusClient()
	MetricsSystem.bootstrap(PrometheusMetricsFactory(client: myProm))
}
	
func configureMigrations(_ app: Application) throws {

	// Migration order is important here, particularly for initializing a new database.
	// First initialize custom enum types. These are custom 'types' for fields (like .string, .int, or .uuid) -- but custom.
	app.migrations.add(CreateCustomEnums(), to: .psql) 
	
	// Second group is schema-creation migrations. These create an initial database schema
	// and do not add any data to the db. These need to be ordered such that referred-to tables
	// come before referrers.
	app.migrations.add(CreateUserSchema(), to: .psql)
	app.migrations.add(CreateTokenSchema(), to: .psql)
	app.migrations.add(CreateRegistrationCodeSchema(), to: .psql)
	app.migrations.add(CreateProfileEditSchema(), to: .psql)
	app.migrations.add(CreateUserRoleSchema(), to: .psql)
	app.migrations.add(CreateUserNoteSchema(), to: .psql)
	app.migrations.add(CreateMuteWordSchema(), to: .psql)
	app.migrations.add(CreateAlertWordSchema(), to: .psql)
	app.migrations.add(CreateAlertWordPivotSchema(), to: .psql)
	app.migrations.add(CreateModeratorActionSchema(), to: .psql)
	app.migrations.add(CreateAnnouncementSchema(), to: .psql)
	app.migrations.add(CreateReportSchema(), to: .psql)
	app.migrations.add(CreateCategorySchema(), to: .psql)
	app.migrations.add(CreateForumSchema(), to: .psql)
	app.migrations.add(CreateForumEditSchema(), to: .psql)
	app.migrations.add(CreateForumPostSchema(), to: .psql)
	app.migrations.add(CreateForumPostEditSchema(), to: .psql)
	app.migrations.add(CreateForumReadersSchema(), to: .psql)
	app.migrations.add(CreatePostLikesSchema(), to: .psql)
	app.migrations.add(CreateEventSchema(), to: .psql)
	app.migrations.add(CreateEventFavoriteSchema(), to: .psql)
	app.migrations.add(CreateTwarrtSchema(), to: .psql)
	app.migrations.add(CreateTwarrtEditSchema(), to: .psql)
	app.migrations.add(CreateTwarrtLikesSchema(), to: .psql)
	app.migrations.add(CreateFriendlyFezSchema(), to: .psql)
	app.migrations.add(CreateFezParticipantSchema(), to: .psql)
	app.migrations.add(CreateFezPostSchema(), to: .psql)
	app.migrations.add(CreateFriendlyFezEditSchema(), to: .psql)
	app.migrations.add(CreateDailyThemeSchema(), to: .psql)
	app.migrations.add(CreateBoardgameSchema(), to: .psql)
	app.migrations.add(CreateBoardgameFavoriteSchema(), to: .psql)
	app.migrations.add(CreateKaraokeSongSchema(), to: .psql)
	app.migrations.add(CreateKaraokePlayedSongSchema(), to: .psql)
	app.migrations.add(CreateKaraokeFavoriteSchema(), to: .psql)
	app.migrations.add(CreateTimeZoneChangeSchema(), to: .psql)

	// Second-and-a-halfly, updates to the schema since we 
	// started tracking them (Dec 2022-ish).
	app.migrations.add(UpdateForumReadersMuteSchema(), to: .psql)

	// Third, migrations that seed the db with initial data
	app.migrations.add(CreateAdminUsers(), to: .psql)
	app.migrations.add(CreateClientUsers(), to: .psql)
	app.migrations.add(CreateCategories(), to: .psql)
//	app.migrations.add(CreateForums(), to: .psql)		// Adds some initial forum threads; not the event forum threads.
	if app.environment == .testing || app.environment == .development {
		app.migrations.add(CreateTestUsers(), to: .psql)
		app.migrations.add(CreateTestData(), to: .psql)
	}
	
	// Fourth, migrations that import data from /seeds
	app.migrations.add(ImportRegistrationCodes(), to: .psql)
	app.migrations.add(ImportTimeZoneChanges(), to: .psql)
	app.migrations.add(ImportEvents(), to: .psql)
	app.migrations.add(ImportBoardgames(), to: .psql)	
	app.migrations.add(ImportKaraokeSongs(), to: .psql)	
	
	// Fifth, migrations that touch up initial state
	app.migrations.add(SetInitialEventForums(), to: .psql)
	app.migrations.add(SetInitialCategoryForumCounts(), to: .psql)
<<<<<<< HEAD
	
	// Sixth, migrations that operate on an already-set-up DB to bring it forward to a newer version 
	app.migrations.add(CreateCategoriesV2(), to: .psql)
=======

	// Finally, any additional migrations. List newly-written migrations here!
	app.migrations.add(CreateSearchIndexes(), to: .psql)
>>>>>>> 3c3c76b3
}
  
// Perform several sanity checks to verify that we can access the dbs and resource files that we need.
// If we're misconfigured, this can emit more useful errors than the ones that'll come from deep inside db drivers.
func verifyConfiguration(_ app: Application) throws {
	var postgresChecksFailed = false
	// Test that we have a Postgres connection (requires that we've connected *and* authed).
	if !postgresChecksFailed, let postgresDB = app.db as? PostgresDatabase {
		do {
			let connClosed = try postgresDB.withConnection { conn in
				return postgresDB.eventLoop.future(conn.isClosed)
			}.wait()
			guard connClosed == false else {
				throw "Postgres DB driver doesn't report any open connections."
			}	
		}
		catch {
			app.logger.critical("Launchtime sanity check: Postgres connection is not open. \(error)")
			postgresChecksFailed = true
		}
	}
	
	// Test whether a 'swiftarr' database exists
	// @TODO make the database name use whatever is configured for the app. Potentially could
	// be called something other than 'swiftarr'.
	if !postgresChecksFailed, let sqldb = app.db as? SQLDatabase {
		do {
			let query = try sqldb.raw("SELECT 1 FROM pg_database WHERE datname='swiftarr'").first().wait()
			guard let sqlrow = query else  {
				throw "No result from SQL query."
			}
			guard try sqlrow.decode(column: "?column?", as: Int.self) == 1 else {
				throw "Database existence check failed in a weird way."
			}
		}
		catch {
			app.logger.critical("Launchtime sanity check: Could not find 'swiftarr' database in Postgres. \(error)")
			postgresChecksFailed = true
			
			// We could probably do `SQL CREATE DATABASE 'swiftarr'` here?
		}
	}
	
	// Do a dummy query on the DB, if the active command is `serve`.
	var commandName = app.environment.arguments.count >= 2 ? app.environment.arguments[1].lowercased() : "serve"
	if commandName.hasPrefix("-") {
		commandName = "serve"
	}
	if !postgresChecksFailed, commandName == "serve" {
		_ = User.query(on: app.db).count().flatMapThrowing { userCount in
			guard userCount > 0 else {
				throw "User table has zero users. Did the migrations all run?"
			}
			app.logger.notice("DB has \(userCount) users at launch.")
		}.flatMapErrorThrowing { error in
			app.logger.critical("Initial connection to Postgres failed. Is the db up and running? \(error)")
			throw error
		}
	}
	
	// Same idea for Redis. I'm not even sure what the 'steps' would be for diagnosing a connection error.
	_ = app.redis.ping(with: "Swiftarr configuration check during app launch").flatMapErrorThrowing { error in
		app.logger.critical("Initial connection to Redis failed. Is the db up and running?")
		throw error
	}

	// Next, check that the resource files are getting copied into the build directory. 
	// What's going on? Instead of running the app at the root of the git hierarchy, Xcode makes a /DerivedData dir and runs
	// apps (deep) inside there. A script build step is supposed to copy the contents of /Resources and /Seeds into the dir
	// the app runs in. If that script breaks or didn't run, this will hopefully catch it and tell admins what's wrong.
	// "vapor run", similarly, creates a ".build" dir and runs apps (deep) inside there.
	var cssFileFound = false
	let swiftarrCSSURL = Settings.shared.staticFilesRootPath.appendingPathComponent("Resources/Assets/css/swiftarr.css")
	var isDir: ObjCBool = false
	if FileManager.default.fileExists(atPath: swiftarrCSSURL.path, isDirectory: &isDir), !isDir.boolValue {
		cssFileFound = true
	}
	if !cssFileFound {
		app.logger.critical("Resource files not found during launchtime sanity check. This usually means the Resources directory isn't getting copied into the App directory in /DerivedData.")
	}

  // FileMiddleware checks eTags and will respond with NotModified, but doesn't set cache-control,
  // which we probably show for static files. That was the main reason for creating SiteFileController
  // and using it instead of FileMiddleware.
  //
  // SiteFileController just serves static files: images, css, and javascript files. Improvements over
  // fileMiddleware are that fileMiddleware ran globally on every request, and we couldn’t set
  // cache-control headers with fileMiddleware.
  //
  // tldr: Don't use the FileMiddleware.
}

// Found this in a Github search. Seems to be good enough for our needs unless someone has better ideas.
// https://github.com/contentstack/contentstack-swift/blob/master/Sources/ContentstackConfig.swift
func operatingSystemPlatform() -> String? {
	let osName: String? = {
		#if os(iOS)
		return "iOS"
		#elseif os(OSX)
		return "macOS"
		#elseif os(tvOS)
		return "tvOS"
		#elseif os(watchOS)
		return "watchOS"
		#elseif os(Linux)
		return "Linux"
		#else
		return nil
		#endif
	}()
	return osName
}

// Wrapper function to add any custom CLI commands. Might be overkill but at least it's scalable.
// These should be stored in Sources/App/Commands.
func configureCommands(_ app: Application) {
}<|MERGE_RESOLUTION|>--- conflicted
+++ resolved
@@ -496,15 +496,10 @@
 	// Fifth, migrations that touch up initial state
 	app.migrations.add(SetInitialEventForums(), to: .psql)
 	app.migrations.add(SetInitialCategoryForumCounts(), to: .psql)
-<<<<<<< HEAD
 	
 	// Sixth, migrations that operate on an already-set-up DB to bring it forward to a newer version 
+	app.migrations.add(CreateSearchIndexes(), to: .psql)
 	app.migrations.add(CreateCategoriesV2(), to: .psql)
-=======
-
-	// Finally, any additional migrations. List newly-written migrations here!
-	app.migrations.add(CreateSearchIndexes(), to: .psql)
->>>>>>> 3c3c76b3
 }
   
 // Perform several sanity checks to verify that we can access the dbs and resource files that we need.
