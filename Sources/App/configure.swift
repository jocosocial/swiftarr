import Vapor
import Redis
import Fluent
import FluentPostgresDriver
import Leaf
import LeafKit
import Metrics
import Prometheus
import gd

/// # Launching Swiftarr
/// 
/// ### Environment
/// 
/// Besides the standard .development, .production, and .testing, there's a few custom environment values that can be set, either on the command line
/// with `--env <ENVIRONMENT>` or with the `VAPOR_ENV` environment variable
/// 
/// Environment variables used by Swiftarr:
/// * DATABASE_URL: 
/// * DATABASE_HOSTNAME:
/// * DATABASE_PORT:
/// * DATABASE_DB:
/// * DATABASE_USER:
/// * DATABASE_PASSWORD:
/// 
/// * REDIS_URL:
/// * REDIS_HOSTNAME: 
/// 
/// * PORT:
/// * hostname:
/// 
/// * ADMIN_PASSWORD:
/// * RECOVERY_KEY:
/// 
/// * SWIFTARR_USER_IMAGES:  Root directory for storing user-uploaded images. These images are referenced by filename in the db.
///
/// Called before your application initializes. Calls several other config methods to do its work. Sub functions are only
/// here for easier organization. If order-of-initialization issues arise, rearrange as necessary.
public func configure(_ app: Application) throws {

	// use iso8601ms for dates
	let jsonEncoder = JSONEncoder()
	let jsonDecoder = JSONDecoder()
	jsonEncoder.dateEncodingStrategy = .iso8601ms
	jsonDecoder.dateDecodingStrategy = .iso8601ms
	ContentConfiguration.global.use(encoder: jsonEncoder, for: .json)
	ContentConfiguration.global.use(decoder: jsonDecoder, for: .json)
	
	// Set up all the settings that we don't need Redis to acquire. 
	try configureBundle(app)
	try configureBasicSettings(app)

	// Remember: Stored Settings are not available during configuration--only 'basic' settings.
	try databaseConnectionConfiguration(app)
	try configureHTTPServer(app)
	try configureMiddleware(app)
	try configureSessions(app)
	try configureLeaf(app)
	try configurePrometheus(app)
	try routes(app)
	try configureMigrations(app)
		
	// Settings loads values from Redis during startup, and Redis isn't available until app.boot() completes.
	// Posts on RedisKit's github bug db say the solution is to call boot() early. 
	try app.boot()
	
	try configureAPIURL(app)

	// Check that we can access everything.
	try verifyConfiguration(app)
	
	// Now load the settings that we need Redis access to acquire.
	try configureStoredSettings(app)

	// UserCache had previously done startup initialization with a lifecycle handler. However, Redis isn't ready 
	// for use until its 'didBoot' lifecycle handler has run, and I don't like opaque ordering dependencies.
	// As a lifecycle handler, our 'didBoot' callback got put in a list with Redis's, and we had to hope Vapor called them first.
	try app.initializeUserCache(app)

	// Add custom commands
	configureCommands(app)
}

// So, the way to get files copied into a built app with SPM is to declare them as Resources of some sort and 
// the SPM build process will copy them into the app's directory tree in a Bundle. Xcode will also copy them
// into the app's directory tree as a Bundle, except it'll be in a different place with a different name and
// the bundle will have a different internal structure. Oh, and if you build with "vapor run" on the command line,
// the bundle with all the resources files in it will be in yet another different place. I *think* this code
// will handle all the cases, finding the bundle dir correctly. We also check that we can find our resource files
// on launch.
func configureBundle(_ app: Application) throws {
	var resourcesURL: URL
	if operatingSystemPlatform() == "Linux" {
		resourcesURL = Bundle.main.bundleURL.appendingPathComponent("swiftarr_App.resources")
	}
	else if let xcodeLinkedLocation = Bundle.main.resourceURL?.appendingPathComponent("swiftarr_App.bundle"), 
			let bundle = Bundle.init(url: xcodeLinkedLocation), let loc = bundle.resourceURL,
			FileManager.default.fileExists(atPath: loc.appendingPathComponent("seeds").path) {
		// Xcode build toolchain uses this case
		resourcesURL = loc
	}
	else if let cliLinkedLocation = Bundle.main.resourceURL?.appendingPathComponent("swiftarr_App.bundle"), 
			let bundle = Bundle.init(url: cliLinkedLocation),
			FileManager.default.fileExists(atPath: bundle.bundleURL.appendingPathComponent("seeds").path) {
		// Command line toolchain (`swift build`) uses this case
		resourcesURL = bundle.bundleURL
	}
	else if let fwLinkedLocation = Bundle(for: Settings.self).resourceURL?.appendingPathComponent("swiftarr_App.bundle"), 
			let bundle = Bundle.init(url: fwLinkedLocation), let loc = bundle.resourceURL {
		resourcesURL = loc
	}
	else if let bundle = Bundle.init(url: Bundle.main.bundleURL.appendingPathComponent("swiftarr_App.bundle")), let loc = bundle.resourceURL {
		resourcesURL = loc
	}
	else if Bundle(for: Settings.self).url(forResource: "swiftarr", withExtension: "css", subdirectory: "Resources/Assets/css") != nil {
		resourcesURL = Bundle(for: Settings.self).resourceURL ?? Bundle(for: Settings.self).bundleURL
	}
	else {
		resourcesURL = Bundle.main.bundleURL.appendingPathComponent("swiftarr_App.bundle")
		if let swiftarrBundle = Bundle(url: resourcesURL), let swiftarrResourceURL = swiftarrBundle.resourceURL {
			resourcesURL = swiftarrResourceURL
		}
	}
	Settings.shared.staticFilesRootPath = resourcesURL
	Logger(label: "app.swiftarr.configuration") .notice("Set static files path to \(Settings.shared.staticFilesRootPath.path).")

	// Load the variables in the .env file into our environment. This calls `setenv` on each key-value pair in the file.
	// Vapor is setup to load these files automatically,
	//
	// I don't really know if this works on MacOS or not given the weirdness around bundling between MacOS and Linux.
	// This might also be different between Xcode and not-Xcode.
	// https://developer.apple.com/documentation/foundation/bundle
	// https://stackoverflow.com/questions/51955184/get-nil-when-looking-for-file-in-subdirectory-of-main-bundle
	let configDirectory = Settings.shared.seedsDirectoryPath.appendingPathComponent("Private Swiftarr Config")	
	let envFilePath = configDirectory.appendingPathComponent("\(app.environment.name).env")
	if FileManager.default.fileExists(atPath: envFilePath.path) {
		Logger(label: "app.swiftarr.configuration").notice("Loading environment configuration from \(envFilePath.path)")
		DotEnvFile.load(path: envFilePath.path, on: .shared(app.eventLoopGroup), fileio: app.fileio, logger: app.logger)
	} else {
		Logger(label: "app.swiftarr.configuration")
				.warning("No config file detected for environment '\(app.environment.name)'. Defaulting to shell environment and code defaults.")
	}
  Logger(label: "app.swiftarr.configuration") .notice("Starting up in \"\(app.environment.name)\" mode.")
}

// Sets up the cruise start date, image file types supported on the local machine, and determines a few local file paths.
// Note that other configuration methods rely on values set by this method.
func configureBasicSettings(_ app: Application) throws {

	// We do some shenanigans to date-shift the current date into a day of the cruise week (the time the schedule covers)
	// for Events methods, because 'No Events Today' makes testing schedule features difficult.
	if let portTimeZoneID = Environment.get("SWIFTARR_PORT_TIMEZONE"), portTimeZoneID != "" {
		guard let portTimeZone = TimeZone(identifier: portTimeZoneID) else {
			fatalError("Invalid time zone identifier specified in SWIFTARR_PORT_TIMEZONE.")
		}
		Settings.shared.portTimeZone = portTimeZone
	}
	if let cruiseStartDate = Environment.get("SWIFTARR_START_DATE"), cruiseStartDate != "" {
		let startFormatter = DateFormatter()
		startFormatter.dateFormat = "yyyy-MM-dd" // 2023-03-05
		guard let date = startFormatter.date(from: cruiseStartDate) else {
			fatalError("Must be able to produce a Date from SWIFTARR_START_DATE if it is set.")
		}
		Settings.shared.cruiseStartDateComponents = Calendar(identifier: .gregorian).dateComponents([.year, .month, .day, .weekday], from: date)
		guard let cruiseStartDayOfWeek = Settings.shared.cruiseStartDateComponents.weekday else {
			fatalError("Cannot determine day-of-week from SWIFTARR_START_DATE.")
		}
		Settings.shared.cruiseStartDayOfWeek = cruiseStartDayOfWeek
	}
	
	// Ask the GD Image library what filetypes are available on the local machine.
	// gd, gd2, xbm, xpm, wbmp, some other useless formats culled.
	let fileTypes = [".gif", ".bmp", ".tga", ".png", ".jpg", ".heif", ".heix", ".avif", ".tif", ".webp"]
	var supportedInputTypes = fileTypes.filter { gdSupportsFileType($0, 0) != 0 }
	var supportedOutputTypes = fileTypes.filter { gdSupportsFileType($0, 1) != 0 }
	if supportedInputTypes.contains(".jpg") {
		supportedInputTypes.append(".jpeg")
	}
	if supportedOutputTypes.contains(".jpg") {
		supportedOutputTypes.append(".jpeg")
	}
	Settings.shared.validImageInputTypes = supportedInputTypes
	Settings.shared.validImageOutputTypes = supportedOutputTypes
	
	// On my machine: heif, heix, avif not supported
	// [".gif", ".bmp", ".tga", ".png", ".jpg", ".tif", ".webp"] inputs
	// [".gif", ".bmp",		 ".png", ".jpg", ".tif", ".webp"] outputs
	
	// Set the app's views dir, which is where all the Leaf template files are.
	app.directory.viewsDirectory = Settings.shared.staticFilesRootPath.appendingPathComponent("Resources/Views").path
	// Also set the resources dir, although I don't think it's used anywhere.
	app.directory.resourcesDirectory = Settings.shared.staticFilesRootPath.appendingPathComponent("Resources").path
	
	// This sets the root dir for the "User Images" tree, which is where user uploaded images are stored.
	// The postgres DB holds filenames that refer to files in this directory tree; ideally the lifetime of the 
	// contents of this directory should be tied to the lifetime of the DB (that is, clear out this dir on DB reset).
	if let userImagesOverridePath = Environment.get("SWIFTARR_USER_IMAGES") {
		Settings.shared.userImagesRootPath = URL(fileURLWithPath: userImagesOverridePath)
	}
	else {
		// Figure out the likely path to the 'swiftarr' executable.
		var likelyExecutablePath: String
		let appPath = app.environment.arguments[0]
		if appPath.isEmpty || !appPath.hasPrefix("/") {
			likelyExecutablePath = DirectoryConfiguration.detect().workingDirectory
		}
		else {
			likelyExecutablePath = URL(fileURLWithPath: appPath).deletingLastPathComponent().path
		}
		
		Settings.shared.userImagesRootPath = URL(fileURLWithPath: likelyExecutablePath).appendingPathComponent("images")
	}
	Logger(label: "app.swiftarr.configuration") .notice("Set userImages path to \(Settings.shared.userImagesRootPath.path).")

	// Always capture stack traces, regardless of log level. Default is false.
	// https://docs.vapor.codes/basics/errors/
	StackTrace.isCaptureEnabled = false
}

func databaseConnectionConfiguration(_ app: Application) throws {
	// configure PostgreSQL connection
	// note: environment variable nomenclature is vapor.cloud compatible

	// Specify a database connection timeout in case we find ourselves stuck on a slow laptop.
	let databaseTimeoutSeconds = Int64(Environment.get("DATABASE_TIMEOUT") ?? "10")

	if let databaseURL = Environment.get("DATABASE_URL"), var postgresConfig = PostgresConfiguration(url: databaseURL) {
		postgresConfig.tlsConfiguration = .makeClientConfiguration()
		postgresConfig.tlsConfiguration?.certificateVerification = .none
		app.databases.use(.postgres(configuration: postgresConfig, maxConnectionsPerEventLoop: 1, connectionPoolTimeout: .seconds(databaseTimeoutSeconds!)), as: .psql)
	} else 
	{
		// otherwise
		let postgresHostname = Environment.get("DATABASE_HOSTNAME") ?? "localhost"
		let postgresUser = Environment.get("DATABASE_USER") ?? "swiftarr"
		let postgresPassword = Environment.get("DATABASE_PASSWORD") ?? "password"
		let postgresDB: String
		let postgresPort: Int
		if app.environment == .testing {
			postgresDB = "swiftarr-test"
			postgresPort = Int(Environment.get("DATABASE_PORT") ?? "5433")!
		} else {
			postgresDB = Environment.get("DATABASE_DB") ?? "swiftarr"
			postgresPort = 5432
		}
		app.databases.use(.postgres(hostname: postgresHostname, port: postgresPort, username: postgresUser, 
				password: postgresPassword, database: postgresDB, maxConnectionsPerEventLoop: 1, connectionPoolTimeout: .seconds(databaseTimeoutSeconds!)), as: .psql)
	}
	
	// Configure Redis connection
	// Vapor's Redis package may not yet support TLS database connections so we support going both ways.
	let redisPoolOptions: RedisConfiguration.PoolOptions = RedisConfiguration.PoolOptions(maximumConnectionCount: .maximumActiveConnections(2))

	if let redisString = Environment.get("REDIS_URL"), let redisURL = URL(string: redisString) {
		app.redis.configuration = try RedisConfiguration(url: redisURL, pool: redisPoolOptions)
	} else {
		let redisHostname = Environment.get("REDIS_HOSTNAME") ?? "localhost"
		let redisPort = (app.environment == .testing) ? Int(Environment.get("REDIS_PORT") ?? "6380")! : 6379
		var redisPassword: String? = Environment.get("REDIS_PASSWORD") ?? "password"
		if redisPassword == "" {
			redisPassword = nil
		}
		app.redis.configuration = try RedisConfiguration(hostname: redisHostname, port: redisPort, password: redisPassword, pool: redisPoolOptions)
	}
}

// Loads stored setting values from Redis. Must be called after app.boot, because Redis isn't ready until then.
func configureStoredSettings(_ app: Application) throws {
	let promise = app.eventLoopGroup.next().makePromise(of: Void.self)
	promise.completeWithTask {
		try await Settings.shared.readStoredSettings(app: app)
	}
	let _ : EventLoopFuture<Void> = promise.futureResult
}

func configureHTTPServer(_ app: Application) throws {
	// run Web UI on port 8081 by default and set a 10MB hard limit on file size
    let port = Int(Environment.get("SWIFTARR_PORT") ?? "8081")!
	app.http.server.configuration.port = port
	app.routes.defaultMaxBodySize = "10mb"
	
	// Enable HTTP response compression.
	// app.http.server.configuration.responseCompression = .enabled
	
	// Specify which interface Swiftarr should bind to. The default IP for an environment may be overridden 
	// with the "SWIFTARR_IP" environment variable, and the "--hostname <addr>" command line parameter 
	// overrides the environment var.
	if let host = Environment.get("SWIFTARR_IP") {
		app.http.server.configuration.hostname = host
	}
	else if app.environment == .production {
		app.http.server.configuration.hostname = "0.0.0.0"
	}
	else if app.environment == .development {
		app.http.server.configuration.hostname = "127.0.0.1"
	}
	
	// Make our chosen hostname a canonical hostname that Settings knows about
	if !Settings.shared.canonicalHostnames.contains(app.http.server.configuration.hostname) {
		Settings.shared.canonicalHostnames.append(app.http.server.configuration.hostname)
	}
	
	// Load the FQDNs that we expect Twitarr to be available from. This feeds into link processing to help
	// ensure a smooth experience between users who enter the site via different hostnames. For example:
	// http://joco.hollandamerica.com and https://twitarr.com are both expected to function and bring you
	// the same content.
	// The empty-string-undefined thing is a little hacky. But it solves a problem of wanting to disable all
	// canonical hostnames. The built-in defaults are set in Settings.swift but without a feature switch boolean
	// you can't disable them. So you can specify the environment variable empty and it will effectively
	// generate a hostname that will never exist, thus the regexes in CustomLeafTags will never match.
	if let canonicalHostnamesStr: String = Environment.get("SWIFTARR_CANONICAL_HOSTNAMES") {
		Settings.shared.canonicalHostnames = canonicalHostnamesStr.split(separator: ",").map { String($0) }
	}
	else if !app.http.server.configuration.hostname.isEmpty {
		Settings.shared.canonicalHostnames.append(app.http.server.configuration.hostname)
	}
	app.logger.debug("Setting canonical hostnames: \(Settings.shared.canonicalHostnames)")
}

func configureAPIURL(_ app: Application) throws {
	// API URL. We used to determine this in SiteController in apiQuery() based on the HTTP Host headers.
	// Due to the way the boat network is architected the HTTP host headers had to be stripped away and reset
	// to the container hostname/IP because of some NAT translations that we had no control over. Additionally,
	// to facilitate the eventual breaking up of the UI and API it would be better if we could point the UI
	// at any API endpoint and say "go". Unfortunately the Settings constructs are somewhat interlinked but
	// hey maybe someday we will complete the split.
	let apiScheme = Environment.get("API_SCHEME") ?? "http"
	let apiHostname = app.http.server.configuration.hostname	// Environment.get("API_HOSTNAME") ?? "127.0.0.1"
	// Don't bother casting this to an int, we're just gonna process it as a string the whole way through.
	let apiPort = app.http.server.configuration.port			// Environment.get("API_PORT") ?? "8081"
	let apiPrefix = Environment.get("API_PREFIX") ?? "/api/v3"
	guard let apiUrlComponents = URLComponents(string: "\(apiScheme)://\(apiHostname):\(apiPort)\(apiPrefix)"),
		let outputURL = apiUrlComponents.url else {
		throw "Unable to construct a valid API URL."
	}
	Settings.shared.apiUrlComponents = apiUrlComponents
	Logger(label: "app.swiftarr.configuration") .notice("API URL base is '\(outputURL)'.")
}

// register global middleware
func configureMiddleware(_ app: Application) throws {
	// By default, Vapor launches with 2 middlewares: RouteLoggingMiddleware and ErrorMiddleware.
	// We want to replace the standard Error middleware with SwiftarrErrorMiddleware, and we do that by
	// creating a new Middlewares().
	var new = Middlewares()

	// Set up CORS to allow any client hosted anywhere to access the API
	let corsConfiguration = CORSMiddleware.Configuration(
		allowedOrigin: .all,
		allowedMethods: [.GET, .POST, .PUT, .OPTIONS, .DELETE, .PATCH],
		allowedHeaders: [.accept, .authorization, .contentType, .origin, .xRequestedWith, .userAgent, .accessControlAllowOrigin]
	)
	let corsMiddleware = CORSMiddleware(configuration: corsConfiguration)
	new.use(corsMiddleware, at: .beginning)

	new.use(SwiftarrErrorMiddleware(environment: app.environment))
	new.use(SiteErrorMiddleware(environment: app.environment))		
	app.middleware = new
	
	// Change the default bcrypt cost for user accounts
	app.passwords.use(.bcrypt(cost: 9))
}

func configureSessions(_ app: Application) throws {
	app.sessions.configuration.cookieName = "swiftarr_session"
	
	// Configures cookie value creation.
	app.sessions.configuration.cookieFactory = { sessionID in
		.init(string: sessionID.string,
				expires: Date( timeIntervalSinceNow: 60 * 60 * 24 * 7),
				maxAge: nil,
				domain: nil,
				path: "/",
				isSecure: false,
				isHTTPOnly: true,
				sameSite: .lax
		)
	}
	
	// Use Redis to store sessions
	app.sessions.use(.redis)
}

func configureLeaf(_ app: Application) throws {
	
	// Create a custom Leaf source that doesn't have the '.toVisibleFiles' limit and uses '.html' instead of '.leaf' as the 
	// default extension. We need visible files turned off because of Heroku, which builds the app into a dir named ".swift-bin"
	// and copies all the resources and views into there. And, settings the extension to .html gets Xcode syntax highlighting 
	// to work without excessive futzing (you can manually set the type to HTML, per file, except Xcode keeps forgetting the setting).
	let customLeafSource = NIOLeafFiles(fileio: app.fileio, limits: [.toSandbox, .requireExtensions], 
			sandboxDirectory: app.directory.viewsDirectory, viewDirectory: app.directory.viewsDirectory, defaultExtension: "html")
	let leafSources = LeafSources()
	try leafSources.register(source: "swiftarrCustom", using: customLeafSource, searchable: true)
	app.leaf.sources = leafSources
	
	app.views.use(.leaf)

	// Custom Leaf tags
	app.leaf.tags["addJocomoji"] = AddJocomojiTag()
	app.leaf.tags["formatTwarrtText"] = try FormatPostTextTag(.twarrt)
	app.leaf.tags["formatPostText"] = try FormatPostTextTag(.forumpost)
	app.leaf.tags["formatFezText"] = try FormatPostTextTag(.fez)
	app.leaf.tags["formatSeamailText"] = try FormatPostTextTag(.seamail)
	app.leaf.tags["relativeTime"] = RelativeTimeTag()
	app.leaf.tags["eventTime"] = EventTimeTag()
	app.leaf.tags["staticTime"] = StaticTimeTag()
	app.leaf.tags["UTCTime"] = UTCTimeTag()
	app.leaf.tags["fezTime"] = FezTimeTag()
	app.leaf.tags["avatar"] = AvatarTag()
	app.leaf.tags["userByline"] = UserBylineTag()
	app.leaf.tags["cruiseDayIndex"] = CruiseDayIndexTag()
	app.leaf.tags["gameRating"] = GameRatingTag()
	app.leaf.tags["localTime"] = LocalTimeTag()
}

func configurePrometheus(_ app: Application) throws {
	let myProm = PrometheusClient()
	MetricsSystem.bootstrap(PrometheusMetricsFactory(client: myProm))
}
	
func configureMigrations(_ app: Application) throws {

	// Migration order is important here, particularly for initializing a new database.
	// First initialize custom enum types. These are custom 'types' for fields (like .string, .int, or .uuid) -- but custom.
	app.migrations.add(CreateCustomEnums(), to: .psql) 
	
	// Second group is schema-creation migrations. These create an initial database schema
	// and do not add any data to the db. These need to be ordered such that referred-to tables
	// come before referrers.
	app.migrations.add(CreateUserSchema(), to: .psql)
	app.migrations.add(CreateTokenSchema(), to: .psql)
	app.migrations.add(CreateRegistrationCodeSchema(), to: .psql)
	app.migrations.add(CreateProfileEditSchema(), to: .psql)
	app.migrations.add(CreateUserRoleSchema(), to: .psql)
	app.migrations.add(CreateUserNoteSchema(), to: .psql)
	app.migrations.add(CreateMuteWordSchema(), to: .psql)
	app.migrations.add(CreateAlertWordSchema(), to: .psql)
	app.migrations.add(CreateAlertWordPivotSchema(), to: .psql)
	app.migrations.add(CreateModeratorActionSchema(), to: .psql)
	app.migrations.add(CreateAnnouncementSchema(), to: .psql)
	app.migrations.add(CreateReportSchema(), to: .psql)
	app.migrations.add(CreateCategorySchema(), to: .psql)
	app.migrations.add(CreateForumSchema(), to: .psql)
	app.migrations.add(CreateForumEditSchema(), to: .psql)
	app.migrations.add(CreateForumPostSchema(), to: .psql)
	app.migrations.add(CreateForumPostEditSchema(), to: .psql)
	app.migrations.add(CreateForumReadersSchema(), to: .psql)
	app.migrations.add(CreatePostLikesSchema(), to: .psql)
	app.migrations.add(CreateEventSchema(), to: .psql)
	app.migrations.add(CreateEventFavoriteSchema(), to: .psql)
	app.migrations.add(CreateTwarrtSchema(), to: .psql)
	app.migrations.add(CreateTwarrtEditSchema(), to: .psql)
	app.migrations.add(CreateTwarrtLikesSchema(), to: .psql)
	app.migrations.add(CreateFriendlyFezSchema(), to: .psql)
	app.migrations.add(CreateFezParticipantSchema(), to: .psql)
	app.migrations.add(CreateFezPostSchema(), to: .psql)
	app.migrations.add(CreateFriendlyFezEditSchema(), to: .psql)
	app.migrations.add(CreateDailyThemeSchema(), to: .psql)
	app.migrations.add(CreateBoardgameSchema(), to: .psql)
	app.migrations.add(CreateBoardgameFavoriteSchema(), to: .psql)
	app.migrations.add(CreateKaraokeSongSchema(), to: .psql)
	app.migrations.add(CreateKaraokePlayedSongSchema(), to: .psql)
	app.migrations.add(CreateKaraokeFavoriteSchema(), to: .psql)
	app.migrations.add(CreateTimeZoneChangeSchema(), to: .psql)

	// Second-and-a-halfly, updates to the schema since we 
	// started tracking them (Dec 2022-ish).
	app.migrations.add(UpdateForumReadersMuteSchema(), to: .psql)

	// Third, migrations that seed the db with initial data
	app.migrations.add(CreateAdminUsers(), to: .psql)
	app.migrations.add(CreateClientUsers(), to: .psql)
	app.migrations.add(CreateCategories(), to: .psql)
//	app.migrations.add(CreateForums(), to: .psql)		// Adds some initial forum threads; not the event forum threads.
	if app.environment == .testing || app.environment == .development {
		app.migrations.add(CreateTestUsers(), to: .psql)
		app.migrations.add(CreateTestData(), to: .psql)
	}
	
	// Fourth, migrations that import data from /seeds
	app.migrations.add(ImportRegistrationCodes(), to: .psql)
	app.migrations.add(ImportTimeZoneChanges(), to: .psql)
	app.migrations.add(ImportEvents(), to: .psql)
	app.migrations.add(ImportBoardgames(), to: .psql)	
	app.migrations.add(ImportKaraokeSongs(), to: .psql)	
	
	// Fifth, migrations that touch up initial state
	app.migrations.add(SetInitialEventForums(), to: .psql)
	app.migrations.add(SetInitialCategoryForumCounts(), to: .psql)
	
	// Sixth, migrations that operate on an already-set-up DB to bring it forward to a newer version 
	app.migrations.add(CreateSearchIndexes(), to: .psql)
	app.migrations.add(CreateCategoriesV2(), to: .psql)
<<<<<<< HEAD
	app.migrations.add(CreatePerformanceIndexes(), to: .psql)
=======
	app.migrations.add(CreateUserFavoriteSchema(), to: .psql)
>>>>>>> d92b7cbe
}
  
// Perform several sanity checks to verify that we can access the dbs and resource files that we need.
// If we're misconfigured, this can emit more useful errors than the ones that'll come from deep inside db drivers.
func verifyConfiguration(_ app: Application) throws {
	var postgresChecksFailed = false
	// Test that we have a Postgres connection (requires that we've connected *and* authed).
	if !postgresChecksFailed, let postgresDB = app.db as? PostgresDatabase {
		do {
			let connClosed = try postgresDB.withConnection { conn in
				return postgresDB.eventLoop.future(conn.isClosed)
			}.wait()
			guard connClosed == false else {
				throw "Postgres DB driver doesn't report any open connections."
			}	
		}
		catch {
			app.logger.critical("Launchtime sanity check: Postgres connection is not open. \(error)")
			postgresChecksFailed = true
		}
	}
	
	// Test whether a 'swiftarr' database exists
	// @TODO make the database name use whatever is configured for the app. Potentially could
	// be called something other than 'swiftarr'.
	if !postgresChecksFailed, let sqldb = app.db as? SQLDatabase {
		do {
			let query = try sqldb.raw("SELECT 1 FROM pg_database WHERE datname='swiftarr'").first().wait()
			guard let sqlrow = query else  {
				throw "No result from SQL query."
			}
			guard try sqlrow.decode(column: "?column?", as: Int.self) == 1 else {
				throw "Database existence check failed in a weird way."
			}
		}
		catch {
			app.logger.critical("Launchtime sanity check: Could not find 'swiftarr' database in Postgres. \(error)")
			postgresChecksFailed = true
			
			// We could probably do `SQL CREATE DATABASE 'swiftarr'` here?
		}
	}
	
	// Do a dummy query on the DB, if the active command is `serve`.
	var commandName = app.environment.arguments.count >= 2 ? app.environment.arguments[1].lowercased() : "serve"
	if commandName.hasPrefix("-") {
		commandName = "serve"
	}
	if !postgresChecksFailed, commandName == "serve" {
		_ = User.query(on: app.db).count().flatMapThrowing { userCount in
			guard userCount > 0 else {
				throw "User table has zero users. Did the migrations all run?"
			}
			app.logger.notice("DB has \(userCount) users at launch.")
		}.flatMapErrorThrowing { error in
			app.logger.critical("Initial connection to Postgres failed. Is the db up and running? \(error)")
			throw error
		}
	}
	
	// Same idea for Redis. I'm not even sure what the 'steps' would be for diagnosing a connection error.
	_ = app.redis.ping(with: "Swiftarr configuration check during app launch").flatMapErrorThrowing { error in
		app.logger.critical("Initial connection to Redis failed. Is the db up and running?")
		throw error
	}

	// Next, check that the resource files are getting copied into the build directory. 
	// What's going on? Instead of running the app at the root of the git hierarchy, Xcode makes a /DerivedData dir and runs
	// apps (deep) inside there. A script build step is supposed to copy the contents of /Resources and /Seeds into the dir
	// the app runs in. If that script breaks or didn't run, this will hopefully catch it and tell admins what's wrong.
	// "vapor run", similarly, creates a ".build" dir and runs apps (deep) inside there.
	var cssFileFound = false
	let swiftarrCSSURL = Settings.shared.staticFilesRootPath.appendingPathComponent("Resources/Assets/css/swiftarr.css")
	var isDir: ObjCBool = false
	if FileManager.default.fileExists(atPath: swiftarrCSSURL.path, isDirectory: &isDir), !isDir.boolValue {
		cssFileFound = true
	}
	if !cssFileFound {
		app.logger.critical("Resource files not found during launchtime sanity check. This usually means the Resources directory isn't getting copied into the App directory in /DerivedData.")
	}

  // FileMiddleware checks eTags and will respond with NotModified, but doesn't set cache-control,
  // which we probably show for static files. That was the main reason for creating SiteFileController
  // and using it instead of FileMiddleware.
  //
  // SiteFileController just serves static files: images, css, and javascript files. Improvements over
  // fileMiddleware are that fileMiddleware ran globally on every request, and we couldn’t set
  // cache-control headers with fileMiddleware.
  //
  // tldr: Don't use the FileMiddleware.
}

// Found this in a Github search. Seems to be good enough for our needs unless someone has better ideas.
// https://github.com/contentstack/contentstack-swift/blob/master/Sources/ContentstackConfig.swift
func operatingSystemPlatform() -> String? {
	let osName: String? = {
		#if os(iOS)
		return "iOS"
		#elseif os(OSX)
		return "macOS"
		#elseif os(tvOS)
		return "tvOS"
		#elseif os(watchOS)
		return "watchOS"
		#elseif os(Linux)
		return "Linux"
		#else
		return nil
		#endif
	}()
	return osName
}

// Wrapper function to add any custom CLI commands. Might be overkill but at least it's scalable.
// These should be stored in Sources/App/Commands.
func configureCommands(_ app: Application) {
}<|MERGE_RESOLUTION|>--- conflicted
+++ resolved
@@ -491,11 +491,8 @@
 	// Sixth, migrations that operate on an already-set-up DB to bring it forward to a newer version 
 	app.migrations.add(CreateSearchIndexes(), to: .psql)
 	app.migrations.add(CreateCategoriesV2(), to: .psql)
-<<<<<<< HEAD
 	app.migrations.add(CreatePerformanceIndexes(), to: .psql)
-=======
 	app.migrations.add(CreateUserFavoriteSchema(), to: .psql)
->>>>>>> d92b7cbe
 }
   
 // Perform several sanity checks to verify that we can access the dbs and resource files that we need.
