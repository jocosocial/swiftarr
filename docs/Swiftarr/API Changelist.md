--- conflicted
+++ resolved
@@ -139,19 +139,16 @@
 * New ForumController endpoints for retrieving pinned posts (`GET /api/v3/forum/:forumID/pinnedposts`) and pinning/unpinning them (`POST/DELETE /api/v3/forum/post/:postID/pin`).
 * New ForumController endpoints for moderators to pin a forum thread at `POST/DELETE /api/v3/forum/ID/pin`.
 
-<<<<<<< HEAD
+## Feb 19, 2024
+New Micro Karaoke feature. API changes include:
+* new Controller Structs (DTOs) only used by Micro Karaoke
+* a new field in the Global Notification struct,
+* a new App Feature enum case, 
+* new notification type,
+* new Report types (both Songs and Song Snippets are Reportable content),
+* new User Role -- KaraokeAmbassador
+
 ## Feb 27, 2024
 * `UserNotificationData` now includes `nextJoinedLFGID` and `nextJoinedLFGTime`.
 * `SettingsAdminData` now includes `upcomingEventNotificationSeconds`, `upcomingEventNotificationSetting`, and `upcomingLFGNotificationSetting`.
-* New `SocketNotificationType` of `joinedLFGStarting`.
-=======
-## Feb 19, 2024
-
- New Micro Karaoke feature. API changes include:
- * new Controller Structs (DTOs) only used by Micro Karaoke
- * a new field in the Global Notification struct,
- * a new App Feature enum case, 
- * new notification type,
- * new Report types (both Songs and Song Snippets are Reportable content),
- * new User Role -- KaraokeAmbassador
->>>>>>> bcc568ef
+* New `SocketNotificationType` of `joinedLFGStarting`.