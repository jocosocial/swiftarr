--- conflicted
+++ resolved
@@ -161,12 +161,11 @@
 * `BoardgameResponseData` now uses a standard paginator instead of top-level total, start, and limit fields.
 * `/api/v3/boardgames/expansions/:boardgameID` now returns a `BoardgameResponseData` instead of an array of `BoardgameData`
 
-<<<<<<< HEAD
-## Aug 22, 2024
-* Add `PersonalEvent` feature and API endpoints, notification and report types.
-=======
 ## Aug 19, 2024
 * Bunch of new APIs in the new PerformerController, along with associated DTOs. All additive.
 * `EventData` now has a list of the Performers that will be at the event.
 * New App feature for Performer methods.
->>>>>>> 44f181a2
+
+## Aug 22, 2024
+* Add `PersonalEvent` feature.
+* API endpoints, notification and report types, DTO.