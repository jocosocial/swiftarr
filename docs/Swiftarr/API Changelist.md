#  Changes to API functions or structures

## Dec 2, 2021

* THO account can now access most Admin endpoints (creating daily themes, uploading schedules, promoting moderators), but not server settings.
* Added `postAsModerator` and `postAsTwitarrTeam` fields to `PostContentData`. When a post is **created** in Twitarr, Forums, or Fezzes,
and the poster is a moderator, and the poster sets one of these options, the post's author will be set to the indicated user instead of the 
actual poster.
* FezPostData had its UUID-valued `authorID` field changed to a `UserHeader` field named `author`.

## Dec 5, 2021

* Added a method to ModerationController to allow for mods to re-categorize forum threads: `POST /api/v3/mod/forum/:forum_ID/setcategory/:category_ID
* Modified `ForumModerationData` to include the categoryID of a forum being moderated.
* Added a new `ModeratorActionType` case called `move` for moderator log entries where mods use their new power.

## Dec 7, 2021

* Added `FezPostModerationData` to ModeratorControllerStructs, allowing moderators to perform mod actions on fez posts.
* Added `categoryID` to ForumEditLogData, a component of ForumModerationData. Changing the category of a forum now creates a log entry;
the entry contains the previous category the forum was in.

## Dec 14, 2021

* Removed `SeaMonkey` struct, changing all API references to it into the very similar `UserHeader` struct instead.
* Added a new ModeratorActionType: `post`. Used when a mod posts as @moderator or @TwitarrTeam. Change only affects Mod-level API.

## Jan 6, 2022

* Added 'twitarrteam' as a new access level. Members of the Twitarr dev team should be elevated to this access level. TwitarrTeam
access is between Moderator and THO; importantly it gives access to the @TwitarrTeam seamail inbox.
* Added a call to promote users to TwittarTeam, callable by THO and above, and a call to promote users to THO, callable by admin.
* The call to downgrade access levels requires THO access to set 'banned' or 'unverified'. Moderator level still required to set
'quarantined' or 'verified'.
* added the '?foruser=' query parameter to several Fez API calls; used by moderators and TwittarTeam members to access their 
respective shared Seamail inboxes. 

## Feb 2, 2022

* Added a "purpose" string to CategoryData. Intent is to give users an idea of what each category is for, to increase likelihood
that various categories will be used and will contain appropriate content. 

## Feb 8, 2022

* Changed "activeAnnouncementCount" in UserNotificationData to "activeAnnouncementIDs". The new value is an array of all the 
announcement IDs that are currently active. activeAnnouncementIDs.count is equal to the old value. This fixes an issue where
it was possible to have a new announcement where clients couldn't detect it.
* Added "suggestedPlayers" to BoardgameData. This value comes from BoardGameGeek's XML API, and is the value from the "bestNumPlayers"
poll that has the highest number of "best" votes. Roughly, this value should be the community's idea of the 'ideal' number of players
for this game.

## Apr 17, 2022

* Added "hideReplies" to the list of query options for "/api/v3/twitarr" 

## Apr 22, 2022

* FezContentData now has createdByModerator and createdByTwitarrTeam fields, allowing mods to create Seamails that appear to be
from the @moderator user and not themselves.

## Apr 30, 2022

* Added "GET /api/v3/forum/recent" to retrieve recently viewed forums for a user.

## Sep 22, 2022

* When getting forum threads in a category, threads may now be sorted by the start time of the associated Event for each thread.
Only applicable for Event categories (Official Events, Shadow Events). Event categories get Event sorting by default.
* CategoryData now has an isEventCategory field. 

## Sep 24, 2022

* Adds a new filter option when getting fez info: "onlynew", which only returns fezzes with new messages.

## Oct 8, 2022

* Added a board game recommendation engine at: "/api/v3/boardgames/recommend". This code uses some values the DB has about games that
aren't currently available through the API.

## Nov 20, 2022

* With the addition of User Roles, there are now 3 Admin endpoints for managing roles (get/add/delete) for THO and above,
and 3 similar endpoints for use by those with the Shutternaut Manager role for managing the Shutternaut role.
* The ForumListData type has 2 new optional fields, only non-null if the Forum Thread is for an Event. One field is the Date
the event starts, the other is the TimeZone the boat will be in when the event starts.

## Jan 29, 2023

* The server settings endpoint at `GET /api/v3/admin/serversettings` is now available to twitarrteam. It was previously unavailable.
* New endpoint for live reloading of the board games seed at `POST /api/v3/boardgames/reload`. Requires admin.
* New endpoint for live reloading of the karaoke seed at `POST /api/v3/karaoke/reload`. Requires admin.
* Forums now support muting (`GET /api/v3/forum/mutes`, `POST/DELETE /api/v3/forum/:ID/mute`, `POST /api/v3/forum/:ID/mute/remove`). A parameter `isMuted` has been added to the various `ForumData` structs reflecting this state.
* Forum sort order is now influenced by the mute state. Muted forums sort to the end of the paginated results.
* Forums associated with a schedule event now contain the event ID.

## Feb 1, 2023

* Added PhonecallController which adds several endpoints supporting phone calls between Twitarr clients. Currently only used by the Kraken.
The new controller includes the addition of several phone-related notification packets which may be sent over the Notification Websockets.
* Added UserFavorite endpoints, to get/add/remove favorites. Used by phonecall UI so user can call favorites without performing a search.
But, this feature may have other users.

## Feb 13, 2023

* The BoardgameData DTO has a new field: "hasExpansions" which is TRUE iff the boardgame is a base game for which there exist expansions
in the game library. This means a game that has published expansions will still return FALSE for this field if the board game library
doesn't have the expansions.

## Feb 19, 2023

* Fezzes now support a `search` parameter. This works just like all of the other searchable endpoints. Seamails and LFGs are now searchable in the API!

## Feb 27, 2023

* Fez `open`, `joined`, and `owned` queries now support a `hidePast` parameter. When `true`, fezzes with a start date more than 1 hour in the past will be hidden. These queries use default values that match query behavior prior to the addition of this parameter, so clients which do not support it will see no change in list behavior.
* Fez `joined` and `owned` queries now allow the `cruiseday` parameter. It functions identically to the `cruiseday` parameter on `open` fezzes.

<<<<<<< HEAD
## Feb 19, 2024

 New Micro Karaoke feature. API changes include:
 * new Controller Structs (DTOs) only used by Micro Karaoke
 * a new field in the Global Notification struct,
 * a new App Feature enum case, 
 * new notification type,
 * new Report types (both Songs and Song Snippets are Reportable content),
 * new User Role -- KaraokeAmbassador
=======
## Sep 21, 2023
* New AdminController endpoint at `GET /api/v3/admin/schedule/viewlog` to view the automatic schedule update log and at `GET /api/v3/admin/schedule/viewlog/:log_id` for specific log event.
* New AdminController endpoint at `GET /api/v3/admin/schedule/reload` to trigger a run of the automatic schedule update process.

## Dec 15, 2023
* Announcement management endpoints now have minimum access level of `twitarrTeam` rather than `tho`.

## Dec 27, 2023
* Add `timeZoneID` to `EventData` struct.
* Disabled features now return HTTP 451.

## Jan 17, 2024
* THO and Admin accounts can continue to use Swiftarr features even if those sections have been disabled.
* New FezController endpoints to mute/unmute a Fez at `POST/DELETE /api/v3/fez/:fez_ID/mute` and `POST /api/v3/fez/:fez_ID/mute/remove`.
* New ForumController endpoint at `GET /api/v3/forum/unread` to retrieve a list of forums that are unread to the requesting user.
* `ProfilePublicData` now includes `dinnerTeam` field, and no longer includes `preferredPronoun`. Pronouns were moved to `UserHeader`.
* Add `timeZoneID` to `FezData` and `ForumListData`.
* Moderators and above can specify a `creatorid` parameter in the `GET /api/v3/forum/search` request.
* Moderator Action Log now returns a `ModeratorActionLogResponseData` rather than `[ModeratorActionLogData]`.

## Feb 12, 2024
* New ForumController endpoints for retrieving pinned posts (`GET /api/v3/forum/:forumID/pinnedposts`) and pinning/unpinning them (`POST/DELETE /api/v3/forum/post/:postID/pin`).
* New ForumController endpoints for moderators to pin a forum thread at `POST/DELETE /api/v3/forum/ID/pin`.
>>>>>>> c3475201
<|MERGE_RESOLUTION|>--- conflicted
+++ resolved
@@ -115,17 +115,6 @@
 * Fez `open`, `joined`, and `owned` queries now support a `hidePast` parameter. When `true`, fezzes with a start date more than 1 hour in the past will be hidden. These queries use default values that match query behavior prior to the addition of this parameter, so clients which do not support it will see no change in list behavior.
 * Fez `joined` and `owned` queries now allow the `cruiseday` parameter. It functions identically to the `cruiseday` parameter on `open` fezzes.
 
-<<<<<<< HEAD
-## Feb 19, 2024
-
- New Micro Karaoke feature. API changes include:
- * new Controller Structs (DTOs) only used by Micro Karaoke
- * a new field in the Global Notification struct,
- * a new App Feature enum case, 
- * new notification type,
- * new Report types (both Songs and Song Snippets are Reportable content),
- * new User Role -- KaraokeAmbassador
-=======
 ## Sep 21, 2023
 * New AdminController endpoint at `GET /api/v3/admin/schedule/viewlog` to view the automatic schedule update log and at `GET /api/v3/admin/schedule/viewlog/:log_id` for specific log event.
 * New AdminController endpoint at `GET /api/v3/admin/schedule/reload` to trigger a run of the automatic schedule update process.
@@ -149,4 +138,13 @@
 ## Feb 12, 2024
 * New ForumController endpoints for retrieving pinned posts (`GET /api/v3/forum/:forumID/pinnedposts`) and pinning/unpinning them (`POST/DELETE /api/v3/forum/post/:postID/pin`).
 * New ForumController endpoints for moderators to pin a forum thread at `POST/DELETE /api/v3/forum/ID/pin`.
->>>>>>> c3475201
+
+## Feb 19, 2024
+
+ New Micro Karaoke feature. API changes include:
+ * new Controller Structs (DTOs) only used by Micro Karaoke
+ * a new field in the Global Notification struct,
+ * a new App Feature enum case, 
+ * new notification type,
+ * new Report types (both Songs and Song Snippets are Reportable content),
+ * new User Role -- KaraokeAmbassador
