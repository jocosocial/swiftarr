#  Changes to API functions or structures

## Dec 2, 2021

* THO account can now access most Admin endpoints (creating daily themes, uploading schedules, promoting moderators), but not server settings.
* Added `postAsModerator` and `postAsTwitarrTeam` fields to `PostContentData`. When a post is **created** in Twitarr, Forums, or Fezzes,
and the poster is a moderator, and the poster sets one of these options, the post's author will be set to the indicated user instead of the 
actual poster.
* FezPostData had its UUID-valued `authorID` field changed to a `UserHeader` field named `author`.

## Dec 5, 2021

* Added a method to ModerationController to allow for mods to re-categorize forum threads: `POST /api/v3/mod/forum/:forum_ID/setcategory/:category_ID
* Modified `ForumModerationData` to include the categoryID of a forum being moderated.
* Added a new `ModeratorActionType` case called `move` for moderator log entries where mods use their new power.

## Dec 7, 2021

* Added `FezPostModerationData` to ModeratorControllerStructs, allowing moderators to perform mod actions on fez posts.
* Added `categoryID` to ForumEditLogData, a component of ForumModerationData. Changing the category of a forum now creates a log entry;
the entry contains the previous category the forum was in.

## Dec 14, 2021

* Removed `SeaMonkey` struct, changing all API references to it into the very similar `UserHeader` struct instead.
* Added a new ModeratorActionType: `post`. Used when a mod posts as @moderator or @TwitarrTeam. Change only affects Mod-level API.

## Jan 6, 2022

* Added 'twitarrteam' as a new access level. Members of the Twitarr dev team should be elevated to this access level. TwitarrTeam
access is between Moderator and THO; importantly it gives access to the @TwitarrTeam seamail inbox.
* Added a call to promote users to TwittarTeam, callable by THO and above, and a call to promote users to THO, callable by admin.
* The call to downgrade access levels requires THO access to set 'banned' or 'unverified'. Moderator level still required to set
'quarantined' or 'verified'.
* added the '?foruser=' query parameter to several Fez API calls; used by moderators and TwittarTeam members to access their 
respective shared Seamail inboxes. 

## Feb 2, 2022

* Added a "purpose" string to CategoryData. Intent is to give users an idea of what each category is for, to increase likelihood
that various categories will be used and will contain appropriate content. 

## Feb 8, 2022

* Changed "activeAnnouncementCount" in UserNotificationData to "activeAnnouncementIDs". The new value is an array of all the 
announcement IDs that are currently active. activeAnnouncementIDs.count is equal to the old value. This fixes an issue where
it was possible to have a new announcement where clients couldn't detect it.
* Added "suggestedPlayers" to BoardgameData. This value comes from BoardGameGeek's XML API, and is the value from the "bestNumPlayers"
poll that has the highest number of "best" votes. Roughly, this value should be the community's idea of the 'ideal' number of players
for this game.

## Apr 17, 2022

* Added "hideReplies" to the list of query options for "/api/v3/twitarr" 

## Apr 22, 2022

* FezContentData now has createdByModerator and createdByTwitarrTeam fields, allowing mods to create Seamails that appear to be
from the @moderator user and not themselves.

## Apr 30, 2022

* Added "GET /api/v3/forum/recent" to retrieve recently viewed forums for a user.

## Sep 22, 2022

* When getting forum threads in a category, threads may now be sorted by the start time of the associated Event for each thread.
Only applicable for Event categories (Official Events, Shadow Events). Event categories get Event sorting by default.
* CategoryData now has an isEventCategory field. 

## Sep 24, 2022

* Adds a new filter option when getting fez info: "onlynew", which only returns fezzes with new messages.

## Oct 8, 2022

* Added a board game recommendation engine at: "/api/v3/boardgames/recommend". This code uses some values the DB has about games that
aren't currently available through the API.

## Nov 20, 2022

* With the addition of User Roles, there are now 3 Admin endpoints for managing roles (get/add/delete) for THO and above,
and 3 similar endpoints for use by those with the Shutternaut Manager role for managing the Shutternaut role.
* The ForumListData type has 2 new optional fields, only non-null if the Forum Thread is for an Event. One field is the Date
the event starts, the other is the TimeZone the boat will be in when the event starts.

## Jan 29, 2023

* The server settings endpoint at `GET /api/v3/admin/serversettings` is now available to twitarrteam. It was previously unavailable.
* New endpoint for live reloading of the board games seed at `POST /api/v3/boardgames/reload`. Requires admin.
* New endpoint for live reloading of the karaoke seed at `POST /api/v3/karaoke/reload`. Requires admin.
* Forums now support muting (`GET /api/v3/forum/mutes`, `POST/DELETE /api/v3/forum/:ID/mute`, `POST /api/v3/forum/:ID/mute/remove`). A parameter `isMuted` has been added to the various `ForumData` structs reflecting this state.
* Forum sort order is now influenced by the mute state. Muted forums sort to the end of the paginated results.
* Forums associated with a schedule event now contain the event ID.

## Feb 1, 2023

* Added PhonecallController which adds several endpoints supporting phone calls between Twitarr clients. Currently only used by the Kraken.
The new controller includes the addition of several phone-related notification packets which may be sent over the Notification Websockets.
* Added UserFavorite endpoints, to get/add/remove favorites. Used by phonecall UI so user can call favorites without performing a search.
But, this feature may have other users.

## Feb 13, 2023

* The BoardgameData DTO has a new field: "hasExpansions" which is TRUE iff the boardgame is a base game for which there exist expansions
in the game library. This means a game that has published expansions will still return FALSE for this field if the board game library
doesn't have the expansions.

## Feb 19, 2023

* Fezzes now support a `search` parameter. This works just like all of the other searchable endpoints. Seamails and LFGs are now searchable in the API!

## Feb 27, 2023

* Fez `open`, `joined`, and `owned` queries now support a `hidePast` parameter. When `true`, fezzes with a start date more than 1 hour in the past will be hidden. These queries use default values that match query behavior prior to the addition of this parameter, so clients which do not support it will see no change in list behavior.
* Fez `joined` and `owned` queries now allow the `cruiseday` parameter. It functions identically to the `cruiseday` parameter on `open` fezzes.

## Sep 21, 2023
* New AdminController endpoint at `GET /api/v3/admin/schedule/viewlog` to view the automatic schedule update log and at `GET /api/v3/admin/schedule/viewlog/:log_id` for specific log event.
* New AdminController endpoint at `GET /api/v3/admin/schedule/reload` to trigger a run of the automatic schedule update process.

## Dec 15, 2023
* Announcement management endpoints now have minimum access level of `twitarrTeam` rather than `tho`.

## Dec 27, 2023
* Add `timeZoneID` to `EventData` struct.
* Disabled features now return HTTP 451.

## Jan 17, 2024
* THO and Admin accounts can continue to use Swiftarr features even if those sections have been disabled.
* New FezController endpoints to mute/unmute a Fez at `POST/DELETE /api/v3/fez/:fez_ID/mute` and `POST /api/v3/fez/:fez_ID/mute/remove`.
* New ForumController endpoint at `GET /api/v3/forum/unread` to retrieve a list of forums that are unread to the requesting user.
* `ProfilePublicData` now includes `dinnerTeam` field, and no longer includes `preferredPronoun`. Pronouns were moved to `UserHeader`.
* Add `timeZoneID` to `FezData` and `ForumListData`.
* Moderators and above can specify a `creatorid` parameter in the `GET /api/v3/forum/search` request.
* Moderator Action Log now returns a `ModeratorActionLogResponseData` rather than `[ModeratorActionLogData]`.

## Feb 12, 2024
* New ForumController endpoints for retrieving pinned posts (`GET /api/v3/forum/:forumID/pinnedposts`) and pinning/unpinning them (`POST/DELETE /api/v3/forum/post/:postID/pin`).
* New ForumController endpoints for moderators to pin a forum thread at `POST/DELETE /api/v3/forum/ID/pin`.

## Feb 19, 2024
New Micro Karaoke feature. API changes include:
* new Controller Structs (DTOs) only used by Micro Karaoke
* a new field in the Global Notification struct,
* a new App Feature enum case, 
* new notification type,
* new Report types (both Songs and Song Snippets are Reportable content),
* new User Role -- KaraokeAmbassador

## Feb 27, 2024
* `UserNotificationData` now includes `nextJoinedLFGID` and `nextJoinedLFGTime`.
* `SettingsAdminData` now includes `upcomingEventNotificationSeconds`, `upcomingEventNotificationSetting`, and `upcomingLFGNotificationSetting`.
* New `SocketNotificationType` of `joinedLFGStarting`.

## Jun 25, 2024
* `PostSearchData` now uses `Paginator` to report pagination data--previously the same data was reported via top-level ints.

## Jun 28, 2024
* `BoardgameData` has new fields: gameTypes, categories, and mechanics.
* `BoardgameResponseData` now uses a standard paginator instead of top-level total, start, and limit fields.
* `/api/v3/boardgames/expansions/:boardgameID` now returns a `BoardgameResponseData` instead of an array of `BoardgameData`

## Aug 19, 2024
* Bunch of new APIs in the new PerformerController, along with associated DTOs. All additive.
* `EventData` now has a list of the Performers that will be at the event.
* New App feature for Performer methods.

## Aug 22, 2024
* Add `PersonalEvent` feature.
* API endpoints, notification and report types, DTO.
* Add `isFavorite` to `ProfilePublicData`

## Dec 3, 2024
* UserNotificationData has new fields for `addedTo<Seamail, LFG, PrivateEvent>`. Although these are additive, since they take precedence
over their "newMessageCount" analogues, some cases where previously clients would see a message count field increase, now they see the
associated AddedToChat field value increase.
* UserNotificationData has a new `PrivateEventMessageCount` field
* SocketNotificationData has new `addedTo...` message types

## Dec 25, 2024
* `CategoryData` now implements `Paginator`, removes `numThreads`

## Jan 01, 2025
* New admin endpoint `POST /api/v3/admin/notifications/reload` to trigger the Redis consistency checker.

## Jan 03, 2025
* `/api/v3/boardgames/recommend` is now a `POST` rather than a `GET` with the same request body.

<<<<<<< HEAD
## Feb 12, 2025
* Added new `Performer` delete endpoint `DELETE /api/v3/performer/:performer_ID` (for moderators)
=======
## Feb 13, 2025
* `/api/v3/user/whoami` now includes `accessLevel` and `roles` for the current user
>>>>>>> c784275c
<|MERGE_RESOLUTION|>--- conflicted
+++ resolved
@@ -187,10 +187,8 @@
 ## Jan 03, 2025
 * `/api/v3/boardgames/recommend` is now a `POST` rather than a `GET` with the same request body.
 
-<<<<<<< HEAD
-## Feb 12, 2025
-* Added new `Performer` delete endpoint `DELETE /api/v3/performer/:performer_ID` (for moderators)
-=======
 ## Feb 13, 2025
 * `/api/v3/user/whoami` now includes `accessLevel` and `roles` for the current user
->>>>>>> c784275c
+
+## Feb 15, 2025
+* Added new `Performer` delete endpoint `DELETE /api/v3/performer/:performer_ID` (for moderators)